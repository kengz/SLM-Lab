--- conflicted
+++ resolved
@@ -293,11 +293,7 @@
         cmd = f'orca graph -o {filename} \'{json.dumps(figure)}\''
         if 'linux' in sys.platform:
             cmd = 'xvfb-run -a -s "-screen 0 1400x900x24" -- ' + cmd
-<<<<<<< HEAD
-        proc = Popen(cmd, cwd=dirname, shell=True, stderr=DEVNULL, stdout=DEVNULL)
-=======
         proc = Popen(cmd, cwd=dirname, shell=True, stderr=DEVNULL, stdout=DEVNULL, close_fds=True)
->>>>>>> 861657d2
         try:
             outs, errs = proc.communicate(timeout=20)
         except TimeoutExpired:
