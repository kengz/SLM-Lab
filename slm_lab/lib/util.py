from datetime import datetime
from slm_lab import ROOT_DIR
from torch.autograd import Variable
import collections
import colorlover as cl
import json
import math
import multiprocessing as mp
import numpy as np
import os
import pandas as pd
import pydash as _
import regex as re
import torch
import ujson
import yaml
import pprint

CPU_NUM = mp.cpu_count()
DF_FILE_EXT = ['.csv', '.xlsx', '.xls']
FILE_TS_FORMAT = '%Y_%m_%d_%H%M%S'
RE_FILE_TS = re.compile(r'(\d{4}_\d{2}_\d{2}_\d{6})')
RE_INDENT = re.compile('(^\n)|(?!\n)\s{2,}|(\n\s+)$')
SPACE_PATH = ['agent', 'agent_space', 'aeb_space', 'env_space', 'env']


class LabJsonEncoder(json.JSONEncoder):
    def default(self, obj):
        if isinstance(obj, np.integer):
            return int(obj)
        elif isinstance(obj, np.floating):
            return float(obj)
        elif isinstance(obj, np.ndarray):
            return obj.tolist()
        else:
            return str(obj)


def calc_ts_diff(ts2, ts1):
    '''
    Calculate the time from tss ts1 to ts2
    @param {str} ts2 Later ts in the FILE_TS_FORMAT
    @param {str} ts1 Earlier ts in the FILE_TS_FORMAT
    @returns {str} delta_t in %H:%M:%S format
    @example

    ts1 = '2017_10_17_084739'
    ts2 = '2017_10_17_084740'
    ts_diff = util.calc_ts_diff(ts2, ts1)
    # => '0:00:01'
    '''
    delta_t = datetime.strptime(
        ts2, FILE_TS_FORMAT) - datetime.strptime(
        ts1, FILE_TS_FORMAT)
    return str(delta_t)


def cast_df(val):
    '''missing pydash method to cast value as DataFrame'''
    if isinstance(val, pd.DataFrame):
        return val
    return pd.DataFrame(val)


def cast_list(val):
    '''missing pydash method to cast value as list'''
    if _.is_list(val):
        return val
    else:
        return [val]


def compact_dict(d):
    '''Return dict without None or np.nan values'''
    return {k: v for k, v in d.items() if not gen_isnan(v)}


def concat_dict(d_list):
    '''Concatenate all the dicts by their array values'''
    cat_dict = {}
    for k in d_list[0]:
        arr = np.concatenate([d[k] for d in d_list])
        cat_dict[k] = arr
    return cat_dict


def count_nonan(arr):
    try:
        return np.count_nonzero(~np.isnan(arr))
    except Exception:
        return len(filter_nonan(arr))


def dedent(string):
    '''Method to dedent the broken python multiline string'''
    return RE_INDENT.sub('', string)


def flatten_dict(obj, delim='.'):
    '''Missing pydash method to flatten dict'''
    nobj = {}
    for key, val in obj.items():
        if _.is_dict(val) and not _.is_empty(val):
            strip = flatten_dict(val, delim)
            for k, v in strip.items():
                nobj[key + delim + k] = v
        elif _.is_list(val) and not _.is_empty(val) and _.is_dict(val[0]):
            for idx, v in enumerate(val):
                nobj[key + delim + str(idx)] = v
                if _.is_object(v):
                    nobj = flatten_dict(nobj, delim)
        else:
            nobj[key] = val
    return nobj


def filter_nonan(arr):
    '''Filter to np array with no nan'''
    try:
        return arr[~np.isnan(arr)]
    except Exception:
        mixed_type = []
        for v in arr:
            if not gen_isnan(v):
                mixed_type.append(v)
        return np.array(mixed_type, dtype=arr.dtype)


def nanflatten(arr):
    '''Flatten np array while ignoring nan, like np.nansum etc.'''
    flat_arr = arr.reshape(-1)
    return filter_nonan(flat_arr)


def flatten_once(arr):
    '''Flatten np array only once instead if all the way by flatten()'''
    return arr.reshape(-1, *arr.shape[2:])


def gen_isnan(v):
    '''Check isnan for general type (np.isnan is only operable on np type)'''
    try:
        return np.isnan(v).all()
    except Exception:
        return v is None


def get_df_aeb_list(session_df):
    '''Get the aeb list for session_df for iterating.'''
    aeb_list = sorted(_.uniq(
        [(a, e, b) for a, e, b, col in session_df.columns.tolist()]))
    return aeb_list


def get_aeb_shape(aeb_list):
    return np.amax(aeb_list, axis=0) + 1


def get_class_name(obj, lower=False):
    '''Get the class name of an object'''
    class_name = obj.__class__.__name__
    if lower:
        class_name = class_name.lower()
    return class_name


def get_class_attr(obj):
    '''Get the class attr of an object as dict'''
    attr_dict = {}
    for k, v in obj.__dict__.items():
        if hasattr(v, '__dict__') or _.is_tuple(v):
            val = str(v)
        else:
            val = v
        attr_dict[k] = val
    return attr_dict


def get_env_path(env_name):
    '''Get the path to Unity env binaries distributed via npm'''
    env_path = smart_path(f'node_modules/slm-env-{env_name}/build/{env_name}')
    env_dir = os.path.dirname(env_path)
    assert os.path.exists(
        env_dir), f'Missing {env_path}. See README to install from yarn.'
    return env_path


def get_file_ext(data_path):
    return os.path.splitext(data_path)[-1]


def get_fn_list(a_cls):
    '''
    Get the callable, non-private functions of a class
    @returns {[*str]} A list of strings of fn names
    '''
    fn_list = _.filter_(
        dir(a_cls),
        lambda fn: not fn.endswith('__') and callable(getattr(a_cls, fn)))
    return fn_list


def get_ts(pattern=FILE_TS_FORMAT):
    '''
    Get current ts, defaults to format used for filename
    @param {str} pattern To format the ts
    @returns {str} ts
    @example

    util.get_ts()
    # => '2017_10_17_084739'
    '''
    ts_obj = datetime.now()
    ts = ts_obj.strftime(pattern)
    assert RE_FILE_TS.search(ts)
    return ts


def guard_data_a(cls, data_a, data_name):
    '''Guard data_a in case if it scalar, create a data_a and fill.'''
    if np.isscalar(data_a):
        new_data_a, = s_get(cls, 'aeb_space').init_data_s([data_name], a=cls.a)
        for (e, b), body in ndenumerate_nonan(cls.body_a):
            new_data_a[(e, b)] = data_a
        data_a = new_data_a
    return data_a


def interp(scl, r):
    '''
    Replacement for colorlover.interp
    Interpolate a color scale "scl" to a new one with length "r"
        Fun usage in IPython notebook:
        HTML( to_html( to_hsl( interp( cl.scales['11']['qual']['Paired'], 5000 ) ) ) )
    '''
    c = []
    SCL_FI = len(scl) - 1  # final index of color scale
    # garyfeng:
    # the following line is buggy.
    # r = [x * 0.1 for x in range(r)] if isinstance( r, int ) else r
    r = [x * 1.0 * SCL_FI / r for x in range(r)] if isinstance(r, int) else r
    # end garyfeng

    scl = cl.to_numeric(scl)

    def interp3(fraction, start, end):
        ''' Interpolate between values of 2, 3-member tuples '''
        def intp(f, s, e):
            return s + (e - s) * f
        return tuple([intp(fraction, start[i], end[i]) for i in range(3)])

    def rgb_to_hsl(rgb):
        ''' Adapted from M Bostock's RGB to HSL converter in d3.js
            https://github.com/mbostock/d3/blob/master/src/color/rgb.js '''
        r, g, b = float(rgb[0]) / 255.0,\
            float(rgb[1]) / 255.0,\
            float(rgb[2]) / 255.0
        mx = max(r, g, b)
        mn = min(r, g, b)
        h = s = l = (mx + mn) / 2
        if mx == mn:  # achromatic
            h = 0
            s = 0 if l > 0 and l < 1 else h
        else:
            d = mx - mn
            s = d / (mx + mn) if l < 0.5 else d / (2 - mx - mn)
            if mx == r:
                h = (g - b) / d + (6 if g < b else 0)
            elif mx == g:
                h = (b - r) / d + 2
            else:
                h = r - g / d + 4

        return (int(round(h * 60, 4)), int(round(s * 100, 4)), int(round(l * 100, 4)))

    for i in r:
        # garyfeng: c_i could be rounded up so scl[c_i+1] will go off range
        # c_i = int(i*math.floor(SCL_FI)/round(r[-1])) # start color index
        # c_i = int(math.floor(i*math.floor(SCL_FI)/round(r[-1]))) # start color index
        # c_i = if c_i < len(scl)-1 else hsl_o

        c_i = int(math.floor(i))
        section_min = math.floor(i)
        section_max = math.ceil(i)
        fraction = (i - section_min)  # /(section_max-section_min)

        hsl_o = rgb_to_hsl(scl[c_i])  # convert rgb to hls
        hsl_f = rgb_to_hsl(scl[c_i + 1])
        # section_min = c_i*r[-1]/SCL_FI
        # section_max = (c_i+1)*(r[-1]/SCL_FI)
        # fraction = (i-section_min)/(section_max-section_min)
        hsl = interp3(fraction, hsl_o, hsl_f)
        c.append('hsl' + str(hsl))

    return cl.to_hsl(c)


def is_jupyter():
    '''Check if process is in Jupyter kernel'''
    try:
        get_ipython().config
        return True
    except NameError:
        return False
    return False


def is_outlier(points, thres=3.5):
    '''
    Detects outliers using MAD modified_z_score method, generalized to work on points.
    From https://stackoverflow.com/a/22357811/3865298
    @example

    is_outlier([1, 1, 1])
    # => array([False, False, False], dtype=bool)
    is_outlier([1, 1, 2])
    # => array([False, False,  True], dtype=bool)
    is_outlier([[1, 1], [1, 1], [1, 2]])
    # => array([False, False,  True], dtype=bool)
    '''
    points = np.array(points)
    if len(points.shape) == 1:
        points = points[:, None]
    median = np.median(points, axis=0)
    diff = np.sum((points - median)**2, axis=-1)
    diff = np.sqrt(diff)
    med_abs_deviation = np.median(diff)
    with np.errstate(divide='ignore', invalid='ignore'):
        modified_z_score = 0.6745 * diff / med_abs_deviation
        return modified_z_score > thres


def is_sub_dict(sub_dict, super_dict):
    '''
    Check if sub_dict is a congruent subset of super_dict
    @param {dict} sub_dict The sub dictionary
    @param {dict} super_dict The super dictionary
    @returns {bool}
    @example

    sub_dict = {'a': 1, 'b': 2}
    super_dict = {'a': 0, 'b': 0, 'c': 0}
    util.is_sub_dict(sub_dict, super_dict)
    # => True

    nested_sub_dict = {'a': {'b': 1}, 'c': 2}
    nested_super_dict = {'a': {'b': 0}, 'c': 0, 'd': 0}
    util.is_sub_dict(nested_sub_dict, nested_super_dict)
    # => True

    incon_nested_super_dict = {'a': {'b': 0}, 'c': {'d': 0}}
    util.is_sub_dict(nested_sub_dict, incon_nested_super_dict)
    # => False
    '''
    for sub_k, sub_v in sub_dict.items():
        if sub_k not in super_dict:
            return False
        super_v = super_dict[sub_k]
        if type(sub_v) != type(super_v):
            return False
        if _.is_dict(sub_v):
            if not is_sub_dict(sub_v, super_v):
                return False
        else:
            if sub_k not in super_dict:
                return False
    return True


def monkey_patch(base_cls, extend_cls):
    '''Monkey patch a base class with methods from extend_cls'''
    ext_fn_list = get_fn_list(extend_cls)
    for fn in ext_fn_list:
        setattr(base_cls, fn, getattr(extend_cls, fn))


def ndenumerate_nonan(arr):
    '''Generic ndenumerate for np.ndenumerate with only not gen_isnan values'''
    return (idx_v for idx_v in np.ndenumerate(arr) if not gen_isnan(idx_v[1]))


def nonan_all(v):
    '''Generic np.all that also returns false if array is all np.nan'''
    return bool(np.all(v) and ~np.all(np.isnan(v)))


def override_dev_spec(spec):
    spec['meta'] = {
        'max_session': 1,
        'max_trial': 2,
        'train_mode': False,
    }
    return spec


def override_test_spec(spec):
    spec['meta'] = {
<<<<<<< HEAD
=======
        'max_episode': 2,
>>>>>>> 3697d3a2
        'max_session': 1,
        'max_trial': 2,
        'train_mode': True,
    }
    return spec


def parallelize_fn(fn, args):
    '''
    Parallelize a method fn, args and return results with order preserved per args.
    fn should take only a single arg.
    @returns {list} results Order preserved output from fn.
    '''
    def pool_init():
        # you can never be too safe in multiprocessing gc
        import gc
        gc.collect()
    pool = mp.Pool(CPU_NUM,
                   initializer=pool_init, maxtasksperchild=1)
    results = pool.map(fn, args)
    pool.close()
    pool.join()
    return results


def read(data_path, **kwargs):
    '''
    Universal data reading method with smart data parsing
    - {.csv, .xlsx, .xls} to DataFrame
    - {.json} to dict, list
    - {.yml} to dict
    - {*} to str
    - TODO {.h5} to model weights
    - TODO {db-query} to dict, DataFrame
    @param {str} data_path The data path to read from
    @returns {data} The read data in sensible format
    @example

    data_df = util.read('test/fixture/common/util/test_df.csv')
    data_df = util.read('test/fixture/common/util/test_df.xls')
    data_df = util.read('test/fixture/common/util/test_df.xlsx')
    # => <DataFrame>

    data_dict = util.read('test/fixture/common/util/test_dict.json')
    data_dict = util.read('test/fixture/common/util/test_dict.yml')
    # => <dict>

    data_list = util.read('test/fixture/common/util/test_list.json')
    # => <list>

    data_str = util.read('test/fixture/common/util/test_str.txt')
    # => <str>
    '''
    data_path = smart_path(data_path)
    try:
        assert os.path.isfile(data_path)
    except AssertionError:
        raise FileNotFoundError(data_path)
    ext = get_file_ext(data_path)
    if ext in DF_FILE_EXT:
        data = read_as_df(data_path, **kwargs)
    else:
        data = read_as_plain(data_path, **kwargs)
    return data


def read_as_df(data_path, **kwargs):
    '''Submethod to read data as DataFrame'''
    ext = get_file_ext(data_path)
    if ext in ['.xlsx', 'xls']:
        data = pd.read_excel(data_path, **kwargs)
    else:  # .csv
        data = pd.read_csv(data_path, **kwargs)
    return data


def read_as_plain(data_path, **kwargs):
    '''Submethod to read data as plain type'''
    open_file = open(data_path, 'r')
    ext = get_file_ext(data_path)
    if ext == '.json':
        data = ujson.load(open_file, **kwargs)
    elif ext == '.yml':
        data = yaml.load(open_file, **kwargs)
    else:
        data = open_file.read()
    open_file.close()
    return data


def s_get(cls, attr_path):
    '''
    Method to get attribute across space via inferring agent <-> env paths.
    @example
    self.agent.agent_space.aeb_space.clock
    # equivalently
    util.s_get(self, 'aeb_space.clock')
    '''
    from_class_name = get_class_name(cls, lower=True)
    from_idx = _.find_index(
        SPACE_PATH, lambda s: from_class_name in (s, s.replace('_', '')))
    from_idx = max(from_idx, 0)
    attr_path = attr_path.split('.')
    to_idx = SPACE_PATH.index(attr_path[0])
    assert -1 not in (from_idx, to_idx)
    if from_idx < to_idx:
        path_link = SPACE_PATH[from_idx: to_idx]
    else:
        path_link = _.reverse(SPACE_PATH[to_idx: from_idx])

    res = cls
    for attr in path_link + attr_path:
        if not (get_class_name(res, lower=True) in (attr, attr.replace('_', ''))):
            res = getattr(res, attr)
    return res


def self_desc(cls):
    '''Method to get self description, used at init.'''
    desc_list = [f'{get_class_name(cls)}:']
    for k, v in get_class_attr(cls).items():
        if k == 'spec':
            continue
        if _.is_dict(v) or _.is_dict(_.head(v)):
            desc_v = to_json(v)
        else:
            desc_v = v
        desc_list.append(f'- {k} = {desc_v}')
    desc = '\n'.join(desc_list)
    return desc


def session_df_to_data(session_df):
    '''
    Convert a multiindex session_df (df) with column levels (a,e,b,col) to session_data[aeb] = aeb_df
    @example

    session_df = util.read(filepath, header=[0, 1, 2, 3])
    session_data = util.session_df_to_data(session_df)
    '''
    session_data = {}
    aeb_list = get_df_aeb_list(session_df)
    for aeb in aeb_list:
        aeb_df = session_df.loc[:, aeb]
        session_data[aeb] = aeb_df
    return session_data


def set_attr(obj, attr_dict):
    '''Set attribute of an object from a dict'''
    for attr, val in attr_dict.items():
        setattr(obj, attr, val)
    return obj


def smart_path(data_path, as_dir=False):
    '''
    Resolve data_path into abspath with fallback to join from ROOT_DIR
    @param {str} data_path The input data path to resolve
    @param {bool} as_dir Whether to return as dirname
    @returns {str} The normalized absolute data_path
    @example

    util.smart_path('slm_lab/lib')
    # => '/Users/ANON/Documents/slm_lab/slm_lab/lib'

    util.smart_path('/tmp')
    # => '/tmp'
    '''
    if not os.path.isabs(data_path):
        abs_path = os.path.abspath(data_path)
        if os.path.exists(abs_path):
            data_path = abs_path
        else:
            data_path = os.path.join(ROOT_DIR, data_path)
    if as_dir:
        data_path = os.path.dirname(data_path)
    return os.path.normpath(data_path)


def to_json(d, indent=2):
    '''Shorthand method for stringify JSON with indent'''
    return json.dumps(d, indent=indent, cls=LabJsonEncoder)


def to_tuple_list(l):
    '''Returns a copy of the list with its elements as tuples'''
    return [tuple(row) for row in l]


def write(data, data_path):
    '''
    Universal data writing method with smart data parsing
    - {.csv, .xlsx, .xls} from DataFrame
    - {.json} from dict, list
    - {.yml} from dict
    - {*} from str(*)
    - TODO {.h5} from model weights
    - TODO {db-query} from dict, DataFrame
    @param {*} data The data to write
    @param {str} data_path The data path to write to
    @returns {data_path} The data path written to
    @example

    data_path = util.write(data_df, 'test/fixture/common/util/test_df.csv')
    data_path = util.write(data_df, 'test/fixture/common/util/test_df.xls')
    data_path = util.write(data_df, 'test/fixture/common/util/test_df.xlsx')

    data_path = util.write(data_dict, 'test/fixture/common/util/test_dict.json')
    data_path = util.write(data_dict, 'test/fixture/common/util/test_dict.yml')

    data_path = util.write(data_list, 'test/fixture/common/util/test_list.json')

    data_path = util.write(data_str, 'test/fixture/common/util/test_str.txt')
    '''
    data_path = smart_path(data_path)
    data_dir = os.path.dirname(data_path)
    os.makedirs(data_dir, exist_ok=True)
    ext = get_file_ext(data_path)
    if ext in DF_FILE_EXT:
        write_as_df(data, data_path)
    else:
        write_as_plain(data, data_path)
    return data_path


def write_as_df(data, data_path):
    '''Submethod to write data as DataFrame'''
    df = cast_df(data)
    ext = get_file_ext(data_path)
    if ext in ['.xlsx', 'xls']:
        writer = pd.ExcelWriter(data_path)
        df.to_excel(writer)
        writer.save()
        writer.close()
    else:  # .csv
        df.to_csv(data_path)
    return data_path


def write_as_plain(data, data_path):
    '''Submethod to write data as plain type'''
    open_file = open(data_path, 'w')
    ext = get_file_ext(data_path)
    if ext == '.json':
        json.dump(data, open_file, indent=2, cls=LabJsonEncoder)
    elif ext == '.yml':
        yaml.dump(data, open_file)
    else:
        open_file.write(str(data))
    open_file.close()
    return data_path


def to_torch_batch(batch):
    '''Mutate a batch (dict) to make its values from numpy into PyTorch Variable'''
    float_data_names = ['states', 'actions', 'rewards', 'dones', 'next_states']
    for k in float_data_names:
        # print(f'Original {k}: {batch[k]}')
        batch[k] = Variable(torch.from_numpy(batch[k]).float())
        # print(f'Torch {k}: {batch[k]}')
    return batch


def to_torch_nested_batch(batch):
    '''Mutate a nested batch (dict of lists) to make its values from numpy into PyTorch Variable.'''
    float_data_names = ['states', 'actions', 'rewards', 'dones', 'next_states']
    return to_torch_nested_batch_helper(batch, float_data_names)


def to_torch_nested_batch_ex_rewards(batch):
    '''Mutate a nested batch (dict of lists) to make its values (excluding rewards) from numpy into PyTorch Variable.'''
    float_data_names = ['states', 'actions', 'dones', 'next_states']
    return to_torch_nested_batch_helper(batch, float_data_names)


def to_torch_nested_batch_helper(batch, float_data_names):
    '''Mutate a nested batch (dict of lists) to make its values from numpy into PyTorch Variable. Excludes keys not included in float_data_names'''
    for k in float_data_names:
        k_b = []
        for x in batch[k]:
            nx = np.asarray(x)
            tx = Variable(torch.from_numpy(nx).float())
            k_b.append(tx)
        batch[k] = k_b
    return batch<|MERGE_RESOLUTION|>--- conflicted
+++ resolved
@@ -385,6 +385,7 @@
 
 
 def override_dev_spec(spec):
+    spec['env'][0]['max_episode'] = 20
     spec['meta'] = {
         'max_session': 1,
         'max_trial': 2,
@@ -394,11 +395,8 @@
 
 
 def override_test_spec(spec):
+    spec['env'][0]['max_episode'] = 2
     spec['meta'] = {
-<<<<<<< HEAD
-=======
-        'max_episode': 2,
->>>>>>> 3697d3a2
         'max_session': 1,
         'max_trial': 2,
         'train_mode': True,
