{
  "actor_critic_cartpole": {
    "agent": [{
      "name": "ActorCritic",
      "algorithm": {
<<<<<<< HEAD
        "name": "VanillaDQN",
        "action_policy": "boltzmann",
        "action_policy_update": "linear_decay",
        "explore_var_start": 1.5,
        "explore_var_end": 0.3,
        "explore_anneal_epi": 10,
        "gamma": 0.999,
        "training_epoch": 5,
        "training_frequency": 1,
        "training_iters_per_batch": 3,
        "training_min_timestep": 10
=======
        "name": "ActorCritic",
        "action_policy": "default",
        "gamma": 0.91,
        "num_epis_to_collect": 1,
        "add_entropy": true,
        "entropy_weight": 0.01,
        "continuous_action_clip": 2.0,
        "lamda": 0.74,
        "num_step_returns": 10,
        "training_frequency": 32,
        "training_iters_per_batch": 4,
        "use_GAE": true,
        "policy_loss_weight": 1.0,
        "val_loss_weight": 1.0
>>>>>>> 45107c66
      },
      "memory": {
        "name": "OnPolicyReplay"
      },
      "net": {
        "type": "MLPseparate",
        "hid_layers": [
          16
        ],
        "hid_layers_activation": "relu",
        "use_same_optim": false,
        "optim_actor": {
          "name": "Adam",
          "lr": 0.02
        },
        "optim_critic": {
          "name": "Adam",
          "lr": 0.02
        },
        "clamp_grad": false,
        "clamp_grad_val": 25.0,
        "decay_lr": true,
        "decay_lr_frequency": 1000,
        "decay_lr_min_timestep": 2000
      }
    }],
    "env": [{
      "name": "CartPole-v0",
      "max_timestep": null,
      "max_episode": 150
    }],
    "body": {
      "product": "outer",
      "num": 1
    },
    "meta": {
<<<<<<< HEAD
      "max_session": 4,
      "max_trial": 8,
=======
      "max_session": 1,
      "max_trial": 4,
      "search": "RandomSearch",
>>>>>>> 45107c66
      "train_mode": false
    },
    "search": {
      "agent": [{
        "algorithm": {
          "gamma__choice": [0.91, 0.95]
        },
        "net": {
          "optim_actor": {
            "lr__choice": [0.002, 0.02]
          }
        }
      }]
    }
  }
}<|MERGE_RESOLUTION|>--- conflicted
+++ resolved
@@ -3,19 +3,6 @@
     "agent": [{
       "name": "ActorCritic",
       "algorithm": {
-<<<<<<< HEAD
-        "name": "VanillaDQN",
-        "action_policy": "boltzmann",
-        "action_policy_update": "linear_decay",
-        "explore_var_start": 1.5,
-        "explore_var_end": 0.3,
-        "explore_anneal_epi": 10,
-        "gamma": 0.999,
-        "training_epoch": 5,
-        "training_frequency": 1,
-        "training_iters_per_batch": 3,
-        "training_min_timestep": 10
-=======
         "name": "ActorCritic",
         "action_policy": "default",
         "gamma": 0.91,
@@ -30,7 +17,6 @@
         "use_GAE": true,
         "policy_loss_weight": 1.0,
         "val_loss_weight": 1.0
->>>>>>> 45107c66
       },
       "memory": {
         "name": "OnPolicyReplay"
@@ -67,14 +53,9 @@
       "num": 1
     },
     "meta": {
-<<<<<<< HEAD
-      "max_session": 4,
-      "max_trial": 8,
-=======
       "max_session": 1,
       "max_trial": 4,
       "search": "RandomSearch",
->>>>>>> 45107c66
       "train_mode": false
     },
     "search": {
