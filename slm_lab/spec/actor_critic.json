{
  "actor_critic_cartpole_coarse_search": {
    "agent": [{
      "name": "ActorCritic",
      "algorithm": {
        "name": "ActorCritic",
        "action_policy": "default",
        "gamma": 0.99,
<<<<<<< HEAD
=======
        "lamda": 1.0,
        "num_step_returns": 10,
        "training_frequency": 32,
        "training_iters_per_batch": 4,
>>>>>>> 3697d3a2
        "num_epis_to_collect": 1,
        "add_entropy": true,
        "entropy_weight": 0.01,
        "continuous_action_clip": 2.0,
<<<<<<< HEAD
=======
        "use_GAE": true,
        "policy_loss_weight": 1.0,
        "val_loss_weight": 1.0
      },
      "memory": {
        "name": "OnPolicyNStepReplay",
        "length_history": 4
      },
      "net": {
        "type": "Recurrentseparate",
        "hid_layers": [],
        "state_processing_layers": [],
        "hid_dim": 16,
        "hid_layers_activation": "relu",
        "use_same_optim": false,
        "optim_actor": {
          "name": "Adam",
          "lr": 0.01
        },
        "optim_critic": {
          "name": "Adam",
          "lr": 0.01
        },
        "clamp_grad": false,
        "clamp_grad_val": 25.0,
        "decay_lr": true,
        "decay_lr_min_timestep": 1000,
        "decay_lr_frequency": 600,
      }
    }],
    "env": [{
      "name": "CartPole-v0",
      "max_timestep": null
    }],
    "body": {
      "product": "outer",
      "num": 1
    },
    "meta": {
      "max_episode": 150,
      "max_session": 1,
      "max_trial": 1,
      "train_mode": true
    }
  },
  "actor_critic_cartpole_coarse_search": {
    "agent": [{
      "name": "ActorCritic",
      "algorithm": {
        "name": "ActorCritic",
        "action_policy": "default",
        "gamma": 0.99,
>>>>>>> 3697d3a2
        "lamda": 1.0,
        "num_step_returns": 100,
        "training_frequency": 32,
        "training_iters_per_batch": 8,
        "use_GAE": true,
        "policy_loss_weight": 1.0,
        "val_loss_weight": 1.0
      },
      "memory": {
        "name": "OnPolicyReplay"
      },
      "net": {
        "type": "MLPseparate",
        "hid_layers": [64],
        "hid_layers_activation": "relu",
        "use_same_optim": true,
        "optim_actor": {
          "name": "Adam",
          "lr": 0.01
        },
        "optim_critic": {
          "name": "Adam",
          "lr": 0.01
        },
        "clamp_grad": false,
        "clamp_grad_val": 1.0,
        "decay_lr": false,
        "decay_lr_frequency": 1000,
        "decay_lr_min_timestep": 2000
      }
    }],
    "env": [{
      "name": "CartPole-v0",
      "max_timestep": null,
      "max_episode": 1000
    }],
    "body": {
      "product": "outer",
      "num": 1
    },
    "meta": {
      "max_session": 4,
      "max_trial": 100,
      "train_mode": true
    },
    "search": {
      "agent": [{
        "algorithm": {
          "gamma__uniform": [0.9, 0.9999],
          "training_iters_per_batch__choice": [1, 2, 3, 4, 5, 6, 8, 10],
          "add_entropy__choice": [true, false]
        },
        "net": {
          "type__choice": ["MLPshared", "MLPseparate"],
          "hid_layers__choice": [
            [16],
            [32],
            [64]
          ],
          "hid_layers_activation__choice": ["relu", "sigmoid"],
          "optim_actor": {
            "lr__uniform": [0.001, 0.2]
          }
        }
      }]
    }
  },
  "actor_critic_gridworld_coarse_search": {
    "agent": [{
      "name": "ActorCritic",
      "algorithm": {
        "name": "ActorCritic",
        "action_policy": "default",
        "gamma": 0.99,
        "num_epis_to_collect": 1,
        "add_entropy": false,
        "entropy_weight": 0.01,
        "continuous_action_clip": 2.0,
        "lamda": 1.0,
        "num_step_returns": 100,
        "training_frequency": 32,
        "training_iters_per_batch": 8,
        "use_GAE": true,
        "policy_loss_weight": 1.0,
        "val_loss_weight": 1.0
      },
      "memory": {
        "name": "OnPolicyReplay"
      },
      "net": {
        "type": "MLPshared",
        "hid_layers": [64],
        "hid_layers_activation": "relu",
        "use_same_optim": true,
        "optim_actor": {
          "name": "Adam",
          "lr": 0.01
        },
        "optim_critic": {
          "name": "Adam",
          "lr": 0.01
        },
        "clamp_grad": false,
        "clamp_grad_val": 1.0,
        "decay_lr": false,
        "decay_lr_frequency": 1000,
        "decay_lr_min_timestep": 2000
      }
    }],
    "env": [{
      "name": "gridworld",
      "max_timestep": 100,
      "max_episode": 1000
    }],
    "body": {
      "product": "outer",
      "num": 1
    },
    "meta": {
      "max_session": 4,
      "max_trial": 100,
      "train_mode": true
    },
    "search": {
      "agent": [{
        "algorithm": {
          "gamma__uniform": [0.9, 0.9999],
          "training_iters_per_batch__choice": [1, 2, 3, 4, 5, 6, 8, 10],
          "add_entropy__choice": [true, false]
        },
        "net": {
          "type__choice": ["MLPshared", "MLPseparate"],
          "hid_layers__choice": [
            [64],
            [128],
            [64, 32],
            [128, 64]
          ],
          "hid_layers_activation__choice": ["relu", "sigmoid"],
          "optim_actor": {
            "lr__uniform": [0.001, 0.2]
          }
        }
      }]
    }
  },
  "actor_critic_2dball_coarse_search": {
    "agent": [{
      "name": "ActorCritic",
      "algorithm": {
        "name": "ActorCritic",
        "action_policy": "default",
        "gamma": 0.99,
        "num_epis_to_collect": 1,
        "add_entropy": false,
        "entropy_weight": 0.01,
        "continuous_action_clip": 2.0,
        "lamda": 1.0,
        "num_step_returns": 100,
        "training_frequency": 32,
        "training_iters_per_batch": 8,
        "use_GAE": true,
        "policy_loss_weight": 1.0,
        "val_loss_weight": 1.0
      },
      "memory": {
        "name": "OnPolicyReplay"
      },
      "net": {
        "type": "MLPshared",
        "hid_layers": [64],
        "hid_layers_activation": "relu",
        "use_same_optim": true,
        "optim_actor": {
          "name": "Adam",
          "lr": 0.01
        },
        "optim_critic": {
          "name": "Adam",
          "lr": 0.01
        },
        "clamp_grad": false,
        "clamp_grad_val": 1.0,
        "decay_lr": false,
        "decay_lr_frequency": 1000,
        "decay_lr_min_timestep": 2000
      }
    }],
    "env": [{
      "name": "2dball",
      "max_timestep": 200,
      "max_episode": 1000
    }],
    "body": {
      "product": "outer",
      "num": 1
    },
    "meta": {
      "max_session": 4,
      "max_trial": 100,
      "train_mode": true
    },
    "search": {
      "agent": [{
        "algorithm": {
          "gamma__uniform": [0.9, 0.9999],
          "training_iters_per_batch__choice": [1, 2, 3, 4, 5, 6, 8, 10],
          "add_entropy__choice": [true, false]
        },
        "net": {
          "type__choice": ["MLPshared", "MLPseparate"],
          "hid_layers__choice": [
            [16],
            [32],
            [64]
          ],
          "hid_layers_activation__choice": ["relu", "sigmoid"],
          "optim_actor": {
            "lr__uniform": [0.001, 0.2]
          }
        }
      }]
    }
  },
  "actor_critic_pendulum_coarse_search": {
    "agent": [{
      "name": "ActorCritic",
      "algorithm": {
        "name": "ActorCritic",
        "action_policy": "default",
        "gamma": 0.99,
        "num_epis_to_collect": 1,
        "add_entropy": false,
        "entropy_weight": 0.01,
        "continuous_action_clip": 2.0,
        "lamda": 1.0,
        "num_step_returns": 100,
        "training_frequency": 32,
        "training_iters_per_batch": 8,
        "use_GAE": true,
        "policy_loss_weight": 1.0,
        "val_loss_weight": 1.0
      },
      "memory": {
        "name": "OnPolicyReplay"
      },
      "net": {
        "type": "MLPshared",
        "hid_layers": [64],
        "hid_layers_activation": "relu",
        "use_same_optim": true,
        "optim_actor": {
          "name": "Adam",
          "lr": 0.01
        },
        "optim_critic": {
          "name": "Adam",
          "lr": 0.01
        },
        "clamp_grad": false,
        "clamp_grad_val": 1.0,
        "decay_lr": false,
        "decay_lr_frequency": 1000,
        "decay_lr_min_timestep": 2000
      }
    }],
    "env": [{
      "name": "Pendulum-v0",
      "max_timestep": null,
      "max_episode": 1000
    }],
    "body": {
      "product": "outer",
      "num": 1
    },
    "meta": {
      "max_session": 4,
      "max_trial": 100,
      "train_mode": true
    },
    "search": {
      "agent": [{
        "algorithm": {
          "gamma__uniform": [0.9, 0.9999],
          "training_iters_per_batch__choice": [1, 2, 3, 4, 5, 6, 8, 10],
          "add_entropy__choice": [true, false]
        },
        "net": {
          "type__choice": ["MLPshared", "MLPseparate"],
          "hid_layers__choice": [
            [64],
            [128],
            [256],
            [64, 32],
            [128, 64]
          ],
          "hid_layers_activation__choice": ["relu", "sigmoid"],
          "optim_actor": {
            "lr__uniform": [0.001, 0.2]
          }
        }
      }]
    }
  },
  "actor_critic_lunarlander_coarse_search": {
    "agent": [{
      "name": "ActorCritic",
      "algorithm": {
        "name": "ActorCritic",
        "action_policy": "default",
        "gamma": 0.99,
        "num_epis_to_collect": 1,
        "add_entropy": false,
        "entropy_weight": 0.01,
        "continuous_action_clip": 2.0,
        "lamda": 1.0,
        "num_step_returns": 100,
        "training_frequency": 32,
        "training_iters_per_batch": 8,
        "use_GAE": true,
        "policy_loss_weight": 1.0,
        "val_loss_weight": 1.0
      },
      "memory": {
        "name": "OnPolicyReplay"
      },
      "net": {
        "type": "MLPshared",
        "hid_layers": [64],
        "hid_layers_activation": "relu",
        "use_same_optim": true,
        "optim_actor": {
          "name": "Adam",
          "lr": 0.01
        },
        "optim_critic": {
          "name": "Adam",
          "lr": 0.01
        },
        "clamp_grad": false,
        "clamp_grad_val": 1.0,
        "decay_lr": false,
        "decay_lr_frequency": 1000,
        "decay_lr_min_timestep": 2000
      }
    }],
    "env": [{
      "name": "LunarLander-v2",
      "max_timestep": null,
      "max_episode": 1000
    }],
    "body": {
      "product": "outer",
      "num": 1
    },
    "meta": {
      "max_session": 4,
      "max_trial": 100,
      "train_mode": true
    },
    "search": {
      "agent": [{
        "algorithm": {
          "gamma__uniform": [0.9, 0.9999],
          "training_iters_per_batch__choice": [1, 2, 3, 4, 5, 6, 8, 10],
          "add_entropy__choice": [true, false]
        },
        "net": {
          "type__choice": ["MLPshared", "MLPseparate"],
          "hid_layers__choice": [
            [128],
            [256],
            [512],
            [128, 64],
            [256, 128]
          ],
          "hid_layers_activation__choice": ["relu", "sigmoid"],
          "optim_actor": {
            "lr__uniform": [0.001, 0.2]
          }
        }
      }]
    }
  }
}<|MERGE_RESOLUTION|>--- conflicted
+++ resolved
@@ -6,19 +6,14 @@
         "name": "ActorCritic",
         "action_policy": "default",
         "gamma": 0.99,
-<<<<<<< HEAD
-=======
+        "num_epis_to_collect": 1,
+        "add_entropy": false,
+        "entropy_weight": 0.01,
+        "continuous_action_clip": 2.0,
         "lamda": 1.0,
         "num_step_returns": 10,
         "training_frequency": 32,
         "training_iters_per_batch": 4,
->>>>>>> 3697d3a2
-        "num_epis_to_collect": 1,
-        "add_entropy": true,
-        "entropy_weight": 0.01,
-        "continuous_action_clip": 2.0,
-<<<<<<< HEAD
-=======
         "use_GAE": true,
         "policy_loss_weight": 1.0,
         "val_loss_weight": 1.0
@@ -45,62 +40,8 @@
         "clamp_grad": false,
         "clamp_grad_val": 25.0,
         "decay_lr": true,
-        "decay_lr_min_timestep": 1000,
         "decay_lr_frequency": 600,
-      }
-    }],
-    "env": [{
-      "name": "CartPole-v0",
-      "max_timestep": null
-    }],
-    "body": {
-      "product": "outer",
-      "num": 1
-    },
-    "meta": {
-      "max_episode": 150,
-      "max_session": 1,
-      "max_trial": 1,
-      "train_mode": true
-    }
-  },
-  "actor_critic_cartpole_coarse_search": {
-    "agent": [{
-      "name": "ActorCritic",
-      "algorithm": {
-        "name": "ActorCritic",
-        "action_policy": "default",
-        "gamma": 0.99,
->>>>>>> 3697d3a2
-        "lamda": 1.0,
-        "num_step_returns": 100,
-        "training_frequency": 32,
-        "training_iters_per_batch": 8,
-        "use_GAE": true,
-        "policy_loss_weight": 1.0,
-        "val_loss_weight": 1.0
-      },
-      "memory": {
-        "name": "OnPolicyReplay"
-      },
-      "net": {
-        "type": "MLPseparate",
-        "hid_layers": [64],
-        "hid_layers_activation": "relu",
-        "use_same_optim": true,
-        "optim_actor": {
-          "name": "Adam",
-          "lr": 0.01
-        },
-        "optim_critic": {
-          "name": "Adam",
-          "lr": 0.01
-        },
-        "clamp_grad": false,
-        "clamp_grad_val": 1.0,
-        "decay_lr": false,
-        "decay_lr_frequency": 1000,
-        "decay_lr_min_timestep": 2000
+        "decay_lr_min_timestep": 1000
       }
     }],
     "env": [{
