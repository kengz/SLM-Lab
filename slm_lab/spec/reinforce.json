--- conflicted
+++ resolved
@@ -109,11 +109,7 @@
       "num": 1
     },
     "meta": {
-<<<<<<< HEAD
       "max_episode": 1000,
-=======
-      "max_episode": 400,
->>>>>>> 499af60a
       "max_session": 4,
       "max_trial": 50,
       "train_mode": true
