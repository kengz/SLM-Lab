{
  "dqn_3dball": {
    "agent": [{
      "name": "VanillaDQN",
      "algorithm": {
        "name": "DQNBase",
        "action_selection": "epsilon_greedy",
        "explore_var_start": 1.0,
        "explore_var_end": 0.1,
        "explore_anneal_epi": 30
      },
      "memory": {
        "name": "Replay",
        "max_size": 5000
      },
      "net": {
        "net_type": "MLP",
        "net_layer_params": [null, [8], null],
        "net_other_params": [],
        "batch_size": 16,
        "num_epoch": 5,
        "training_frequency": 1,
        "network_update_type": "complete",
        "network_update_weight": 0,
        "network_update_frequency": 1.0,
        "gamma": 0.99
      }
    }],
    "env": [{
      "name": "3dball",
      "max_timestep": 200
    }],
    "body": {
      "product": "outer",
      "num": 12
    },
    "meta": {
      "max_episode": 50,
      "max_session": 1,
      "max_trial": 1,
      "train_mode": true
    }
  },
  "dqn_gridworld": {
    "agent": [{
      "name": "VanillaDQN",
      "algorithm": {
        "name": "DQNBase",
        "action_selection": "boltzmann",
        "explore_var_start": 5.0,
        "explore_var_end": 1.0,
        "explore_anneal_epi": 10,
        "initial_data_gather_steps": 50,
        "training_iters_per_batch" : 10,
        "training_frequency" : 1
      },
      "memory": {
        "name": "Replay",
        "max_size": 3000
      },
      "net": {
        "net_type": "MLP",
        "net_layer_params": [null, [50, 20], null],
        "net_other_params": [],
        "batch_size": 16,
        "gamma": 0.99,
        "lr" : 0.001
      }
    }],
    "env": [{
      "name": "gridworld",
      "max_timestep": 150
    }],
    "body": {
      "product": "outer",
      "num": 1
    },
    "meta": {
      "max_episode": 100,
      "max_session": 1,
      "max_trial": 1,
      "train_mode": true
    }
  },
  "dqn_standard_case": {
    "agent": [{
      "name": "StandardDQN",
      "algorithm": {
        "name": "DoubleDQN",
        "action_selection": "boltzmann",
        "explore_var_start": 5.0,
        "explore_var_end": 1.0,
        "explore_anneal_epi": 20,
        "initial_data_gather_steps": 50,
        "training_iters_per_batch" : 10,
        "training_frequency" : 1,
        "update_type" : "replace",
        "update_frequency" : 500,
        "polyak_weight" : 0.99
      },
      "memory": {
        "name": "Replay",
        "max_size": 5000
      },
      "net": {
        "net_type": "MLP",
        "net_layer_params": [null, [50, 20], null],
        "net_other_params": [],
        "batch_size": 32,
<<<<<<< HEAD
        "gamma": 0.99,
        "lr" : 0.001
=======
        "num_epoch": 5,
        "training_frequency": 1,
        "network_update_type": "complete",
        "network_update_weight": 0,
        "network_update_frequency": 1.0,
        "gamma": 0.99
>>>>>>> 4a350602
      }
    }],
    "env": [{
      "name": "gridworld",
      "max_timestep": 200,
      "unity": {
        "gridSize": 6,
        "numObstacles": 2,
        "numGoals": 2
      }
    }],
    "body": {
      "product": "outer",
      "num": 1
    },
    "meta": {
      "max_episode": 1000,
      "max_session": 1,
      "max_trial": 1,
      "train_mode": true
    }
  },
  "dqn_cartpole": {
    "agent": [{
      "name": "VanillaDQN",
      "algorithm": {
        "name": "DQNBase",
        "action_selection": "epsilon_greedy",
        "gamma": 0.99,
        "explore_var_start": 1.0,
        "explore_var_end": 0.1,
        "explore_anneal_epi": 15,
        "batch_size": 16,
        "num_epoch": 5,
        "training_frequency": 1
      },
      "memory": {
        "name": "Replay",
        "max_size": 5000
      },
      "net": {
        "net_type": "MLP",
        "net_layer_params": [null, [64], null],
        "net_other_params": [],
        "hid_layers_activation": "sigmoid",
        "out_layer_activation": "linear",
        "network_update_type": "complete",
        "network_update_weight": 0,
        "network_update_frequency": 1.0,
        "lr": 0.01
      }
    }],
    "env": [{
      "name": "CartPole-v0",
      "max_timestep": null
    }],
    "body": {
      "product": "outer",
      "num": 1
    },
    "meta": {
      "max_episode": 50,
      "max_session": 1,
      "max_trial": 1,
      "train_mode": true
    }
  },
  "dqn_lunar": {
    "agent": [{
      "name": "VanillaDQN",
      "algorithm": {
        "name": "DQNBase",
        "action_selection": "epsilon_greedy",
        "explore_var_start": 1.0,
        "explore_var_end": 0.1,
        "explore_anneal_epi": 15
      },
      "memory": {
        "name": "Replay",
        "max_size": 5000
      },
      "net": {
        "net_type": "MLP",
        "net_layer_params": [null, [16, 8], null],
        "net_other_params": [],
        "batch_size": 16,
        "num_epoch": 5,
        "training_frequency": 1,
        "network_update_type": "complete",
        "network_update_weight": 0,
        "network_update_frequency": 1.0,
        "gamma": 0.99
      }
    }],
    "env": [{
      "name": "LunarLander-v2",
      "max_timestep": null
    }],
    "body": {
      "product": "outer",
      "num": 1
    },
    "meta": {
      "max_episode": 400,
      "max_session": 1,
      "max_trial": 1,
      "train_mode": false
    }
  },
  "dqn_test_case": {
    "agent": [{
      "name": "TestCase",
      "algorithm": {
        "name": "Random"
      },
      "memory": {
        "name": "Replay",
        "max_size": 5000
      },
      "net": {}
    }],
    "env": [{
      "name": "gridworld",
      "max_timestep": 20
    }],
    "body": {
      "product": "outer",
      "num": 1
    },
    "meta": {
      "max_episode": 3,
      "max_session": 1,
      "max_trial": 1,
      "train_mode": true
    }
  }
}<|MERGE_RESOLUTION|>--- conflicted
+++ resolved
@@ -107,17 +107,12 @@
         "net_layer_params": [null, [50, 20], null],
         "net_other_params": [],
         "batch_size": 32,
-<<<<<<< HEAD
+        "training_frequency": 1,
+        "network_update_type": "complete",
+        "network_update_weight": 0,
+        "network_update_frequency": 1.0,
         "gamma": 0.99,
         "lr" : 0.001
-=======
-        "num_epoch": 5,
-        "training_frequency": 1,
-        "network_update_type": "complete",
-        "network_update_weight": 0,
-        "network_update_frequency": 1.0,
-        "gamma": 0.99
->>>>>>> 4a350602
       }
     }],
     "env": [{
