{
  "reinforce_mlp_cartpole": {
    "agent": [{
      "name": "Reinforce",
      "algorithm": {
        "name": "Reinforce",
        "action_pdtype": "default",
        "action_policy": "default",
        "action_policy_update": "no_update",
        "explore_var_start": null,
        "explore_var_end": null,
        "explore_anneal_epi": null,
        "gamma": 0.99,
        "add_entropy": true,
        "entropy_coef": 0.01,
        "training_frequency": 1,
        "normalize_state": true
      },
      "memory": {
        "name": "OnPolicyReplay"
      },
      "net": {
        "type": "MLPNet",
        "hid_layers": [64],
        "hid_layers_activation": "relu",
        "clip_grad": false,
        "clip_grad_val": 1.0,
        "loss_spec": {
          "name": "MSELoss"
        },
        "optim_spec": {
          "name": "Adam",
          "lr": 0.02
        },
        "lr_decay": "linear_decay",
        "lr_decay_frequency": 2000,
        "lr_decay_min_timestep": 5000,
        "lr_anneal_timestep": 10000,
        "gpu": false
      }
    }],
    "env": [{
      "name": "CartPole-v0",
      "max_timestep": null,
      "max_episode": 400,
      "save_epi_frequency":300
    }],
    "body": {
      "product": "outer",
      "num": 1
    },
    "meta": {
      "distributed": false,
      "max_session": 4,
      "max_trial": 95,
      "search": "RandomSearch",
      "resources": {
        "num_cpus": 95
      }
    },
    "search": {
      "agent": [{
        "algorithm": {
          "gamma__uniform": [0.95, 0.99],
          "entropy_coef__uniform": [0.001, 0.1]
        },
        "net": {
          "hid_layers_activation__choice": ["tanh", "relu", "selu"],
          "optim_spec": {
            "lr__uniform": [0.0001, 0.01]
          }
        }
      }]
    }
  },
  "reinforce_rnn_cartpole": {
    "agent": [{
      "name": "Reinforce",
      "algorithm": {
        "name": "Reinforce",
        "action_pdtype": "default",
        "action_policy": "default",
        "action_policy_update": "no_update",
        "explore_var_start": null,
        "explore_var_end": null,
        "explore_anneal_epi": null,
        "gamma": 0.99,
        "add_entropy": true,
        "entropy_coef": 0.01,
        "training_frequency": 1,
        "normalize_state": true
      },
      "memory": {
        "name": "OnPolicySeqReplay"
      },
      "net": {
        "type": "RecurrentNet",
        "hid_layers": [],
        "hid_layers_activation": "relu",
        "rnn_hidden_size": 64,
        "rnn_num_layers": 1,
        "seq_len": 4,
        "clip_grad": false,
        "clip_grad_val": 1.0,
        "loss_spec": {
          "name": "MSELoss"
        },
        "optim_spec": {
          "name": "Adam",
          "lr": 0.02
        },
        "lr_decay": "linear_decay",
        "lr_decay_frequency": 2000,
        "lr_decay_min_timestep": 5000,
        "lr_anneal_timestep": 10000,
        "gpu": false
      }
    }],
    "env": [{
      "name": "CartPole-v0",
      "max_timestep": null,
      "max_episode": 400,
      "save_epi_frequency": 300
    }],
    "body": {
      "product": "outer",
      "num": 1
    },
    "meta": {
      "distributed": false,
      "max_session": 4,
      "max_trial": 95,
      "search": "RandomSearch",
      "resources": {
        "num_cpus": 95
      }
    },
    "search": {
      "agent": [{
        "algorithm": {
          "gamma__uniform": [0.95, 0.99],
          "entropy_coef__uniform": [0.001, 0.1]
        },
        "net": {
          "hid_layers_activation__choice": ["tanh", "relu", "selu"],
          "optim_spec": {
            "lr__uniform": [0.0001, 0.01]
          }
        }
      }]
    }
  },
  "a2c_gae_mlp_shared_cartpole": {
    "agent": [{
      "name": "A2C",
      "algorithm": {
        "name": "ActorCritic",
        "action_pdtype": "default",
        "action_policy": "default",
        "action_policy_update": "no_update",
        "explore_var_start": null,
        "explore_var_end": null,
        "explore_anneal_epi": null,
        "gamma": 0.99,
        "use_gae": true,
        "lam": 1.0,
        "use_nstep": false,
        "num_step_returns": 1,
        "add_entropy": true,
        "entropy_coef": 0.1,
        "policy_loss_coef": 1.0,
        "val_loss_coef": 1.0,
        "training_frequency": 1,
        "training_epoch": 4,
        "normalize_state": false
      },
      "memory": {
        "name": "OnPolicyReplay"
      },
      "net": {
        "type": "MLPNet",
        "shared": true,
        "hid_layers": [32],
        "hid_layers_activation": "tanh",
        "clip_grad": false,
        "clip_grad_val": 1.0,
        "use_same_optim": false,
        "actor_optim_spec": {
          "name": "Adam",
          "lr": 0.02
        },
        "critic_optim_spec": {
          "name": "Adam",
          "lr": 0.02
        },
        "lr_decay": "linear_decay",
        "lr_decay_frequency": 2000,
        "lr_decay_min_timestep": 5000,
        "lr_anneal_timestep": 10000,
        "gpu": false
      }
    }],
    "env": [{
      "name": "CartPole-v0",
      "max_timestep": null,
      "max_episode": 400,
      "save_epi_frequency": 300
    }],
    "body": {
      "product": "outer",
      "num": 1
    },
    "meta": {
      "distributed": false,
      "max_session": 4,
      "max_trial": 95,
      "search": "RandomSearch",
      "resources": {
        "num_cpus": 95
      }
    },
    "search": {
      "agent": [{
        "algorithm": {
          "entropy_coef__uniform": [0.001, 0.1],
          "val_loss_coef__uniform": [0.01, 1.0]
        },
        "net": {
          "actor_optim_spec": {
            "lr__uniform": [0.0001, 0.01]
          },
          "hid_layers_activation__choice": ["tanh", "relu", "selu"],
        }
      }]
    }
  },
  "a2c_gae_mlp_separate_cartpole": {
    "agent": [{
      "name": "A2C",
      "algorithm": {
        "name": "ActorCritic",
        "action_pdtype": "default",
        "action_policy": "default",
        "action_policy_update": "no_update",
        "explore_var_start": null,
        "explore_var_end": null,
        "explore_anneal_epi": null,
        "gamma": 0.99,
        "use_gae": true,
        "lam": 1.0,
        "use_nstep": false,
        "num_step_returns": 1,
        "add_entropy": true,
        "entropy_coef": 0.01,
        "policy_loss_coef": 1.0,
        "val_loss_coef": 0.01,
        "training_frequency": 1,
        "training_epoch": 4,
        "normalize_state": true
      },
      "memory": {
        "name": "OnPolicyReplay"
      },
      "net": {
        "type": "MLPNet",
        "shared": false,
        "hid_layers": [64],
        "hid_layers_activation": "relu",
        "clip_grad": false,
        "clip_grad_val": 1.0,
        "use_same_optim": false,
        "actor_optim_spec": {
          "name": "Adam",
          "lr": 0.02
        },
        "critic_optim_spec": {
          "name": "Adam",
          "lr": 0.02
        },
        "lr_decay": "linear_decay",
        "lr_decay_frequency": 2000,
        "lr_decay_min_timestep": 5000,
        "lr_anneal_timestep": 10000,
        "gpu": false
      }
    }],
    "env": [{
      "name": "CartPole-v0",
      "max_timestep": null,
      "max_episode": 400,
      "save_epi_frequency": 300
    }],
    "body": {
      "product": "outer",
      "num": 1
    },
    "meta": {
      "distributed": false,
      "max_session": 4,
      "max_trial": 95,
      "search": "RandomSearch",
      "resources": {
        "num_cpus": 95
      }
    },
    "search": {
      "agent": [{
        "algorithm": {
          "entropy_coef__uniform": [0.001, 0.1],
          "val_loss_coef__uniform": [0.01, 1.0]
        },
        "net": {
          "actor_optim_spec": {
            "lr__uniform": [0.0001, 0.01]
          },
          "critic_optim_spec": {
            "lr__uniform": [0.0001, 0.01]
          },
          "hid_layers_activation__choice": ["tanh", "relu", "selu"],
        }
      }]
    }
  },
  "a3c_gae_mlp_separate_cartpole": {
    "agent": [{
      "name": "A3C",
      "algorithm": {
        "name": "ActorCritic",
        "action_pdtype": "default",
        "action_policy": "default",
        "action_policy_update": "no_update",
        "explore_var_start": null,
        "explore_var_end": null,
        "explore_anneal_epi": null,
        "gamma": 0.99,
        "use_gae": true,
        "lam": 1.0,
        "use_nstep": false,
        "num_step_returns": 1,
        "add_entropy": true,
        "entropy_coef": 0.01,
        "policy_loss_coef": 1.0,
        "val_loss_coef": 0.01,
        "training_frequency": 1,
        "training_epoch": 4,
        "normalize_state": true
      },
      "memory": {
        "name": "OnPolicyReplay"
      },
      "net": {
        "type": "MLPNet",
        "shared": false,
        "hid_layers": [64],
        "hid_layers_activation": "relu",
        "clip_grad": false,
        "clip_grad_val": 1.0,
        "use_same_optim": false,
        "actor_optim_spec": {
          "name": "Adam",
          "lr": 0.02
        },
        "critic_optim_spec": {
          "name": "Adam",
          "lr": 0.02
        },
        "lr_decay": "linear_decay",
        "lr_decay_frequency": 2000,
        "lr_decay_min_timestep": 5000,
        "lr_anneal_timestep": 100000,
        "gpu": false
      }
    }],
    "env": [{
      "name": "CartPole-v0",
      "max_timestep": null,
      "max_episode": 400,
      "save_epi_frequency": 300
    }],
    "body": {
      "product": "outer",
      "num": 1
    },
    "meta": {
      "distributed": false,
      "max_session": 4,
      "max_trial": 23,
      "search": "RandomSearch",
      "resources": {
        "num_cpus": 95
      }
    },
    "search": {
      "agent": [{
        "algorithm": {
          "entropy_coef__uniform": [0.001, 0.1],
          "val_loss_coef__uniform": [0.01, 1.0]
        },
        "net": {
          "actor_optim_spec": {
            "lr__uniform": [0.0001, 0.01]
          },
          "critic_optim_spec": {
            "lr__uniform": [0.0001, 0.01]
          },
          "hid_layers_activation__choice": ["tanh", "relu", "selu"],
        }
      }]
    }
  },
  "a2c_gae_rnn_separate_cartpole": {
    "agent": [{
      "name": "A2C",
      "algorithm": {
        "name": "ActorCritic",
        "action_pdtype": "default",
        "action_policy": "default",
        "action_policy_update": "no_update",
        "explore_var_start": null,
        "explore_var_end": null,
        "explore_anneal_epi": null,
        "gamma": 0.99,
        "use_gae": true,
        "lam": 1.0,
        "use_nstep": false,
        "num_step_returns": 1,
        "add_entropy": true,
        "entropy_coef": 0.01,
        "policy_loss_coef": 1.0,
        "val_loss_coef": 0.01,
        "training_frequency": 1,
        "training_epoch": 8,
        "normalize_state": true
      },
      "memory": {
        "name": "OnPolicySeqReplay"
      },
      "net": {
        "type": "RecurrentNet",
        "shared": false,
        "hid_layers": [],
        "hid_layers_activation": "relu",
        "rnn_hidden_size": 64,
        "rnn_num_layers": 1,
        "seq_len": 4,
        "clip_grad": false,
        "clip_grad_val": 1.0,
        "use_same_optim": false,
        "actor_optim_spec": {
          "name": "Adam",
          "lr": 0.02
        },
        "critic_optim_spec": {
          "name": "Adam",
          "lr": 0.02
        },
        "lr_decay": "linear_decay",
        "lr_decay_frequency": 2000,
        "lr_decay_min_timestep": 5000,
        "lr_anneal_timestep": 10000,
        "gpu": false
      }
    }],
    "env": [{
      "name": "CartPole-v0",
      "max_timestep": null,
      "max_episode": 400,
      "save_epi_frequency": 300
    }],
    "body": {
      "product": "outer",
      "num": 1
    },
    "meta": {
      "distributed": false,
      "max_session": 4,
      "max_trial": 95,
      "search": "RandomSearch",
      "resources": {
        "num_cpus": 95
      }
    },
    "search": {
      "agent": [{
        "algorithm": {
          "entropy_coef__uniform": [0.001, 0.1],
          "val_loss_coef__uniform": [0.01, 1.0]
        },
        "net": {
          "actor_optim_spec": {
            "lr__uniform": [0.0001, 0.01]
          },
          "critic_optim_spec": {
            "lr__uniform": [0.0001, 0.01]
          },
          "hid_layers_activation__choice": ["tanh", "relu", "selu"],
        }
      }]
    }
  },
  "a2c_nstep_mlp_shared_cartpole": {
    "agent": [{
      "name": "A2C",
      "algorithm": {
        "name": "ActorCritic",
        "action_pdtype": "default",
        "action_policy": "default",
        "action_policy_update": "no_update",
        "explore_var_start": null,
        "explore_var_end": null,
        "explore_anneal_epi": null,
        "gamma": 0.99,
        "use_gae": false,
        "lam": 1.0,
        "use_nstep": true,
        "num_step_returns": 1,
        "add_entropy": true,
        "entropy_coef": 0.01,
        "policy_loss_coef": 1.0,
        "val_loss_coef": 0.01,
        "training_frequency": 1,
        "training_epoch": 8,
        "normalize_state": true
      },
      "memory": {
        "name": "OnPolicyReplay"
      },
      "net": {
        "type": "MLPNet",
        "shared": true,
        "hid_layers": [64],
        "hid_layers_activation": "relu",
        "clip_grad": false,
        "clip_grad_val": 1.0,
        "use_same_optim": false,
        "actor_optim_spec": {
          "name": "Adam",
          "lr": 0.02
        },
        "critic_optim_spec": {
          "name": "Adam",
          "lr": 0.02
        },
        "lr_decay": "linear_decay",
        "lr_decay_frequency": 2000,
        "lr_decay_min_timestep": 5000,
        "lr_anneal_timestep": 10000,
        "gpu": false
      }
    }],
    "env": [{
      "name": "CartPole-v0",
      "max_timestep": null,
      "max_episode": 400,
      "save_epi_frequency": 300
    }],
    "body": {
      "product": "outer",
      "num": 1
    },
    "meta": {
      "distributed": false,
      "max_session": 4,
      "max_trial": 95,
      "search": "RandomSearch",
      "resources": {
        "num_cpus": 95
      }
    },
    "search": {
      "agent": [{
        "algorithm": {
          "num_step_returns__choice": [1, 2, 4, 8],
          "entropy_coef__uniform": [0.001, 0.1],
          "val_loss_coef__uniform": [0.01, 1.0]
        },
        "net": {
          "actor_optim_spec": {
            "lr__uniform": [0.0001, 0.01]
          },
          "hid_layers_activation__choice": ["tanh", "relu", "selu"],
        }
      }]
    }
  },
  "a2c_nstep_mlp_separate_cartpole": {
    "agent": [{
      "name": "A2C",
      "algorithm": {
        "name": "ActorCritic",
        "action_pdtype": "default",
        "action_policy": "default",
        "action_policy_update": "no_update",
        "explore_var_start": null,
        "explore_var_end": null,
        "explore_anneal_epi": null,
        "gamma": 0.99,
        "use_gae": false,
        "lam": 1.0,
        "use_nstep": true,
        "num_step_returns": 1,
        "add_entropy": true,
        "entropy_coef": 0.01,
        "policy_loss_coef": 1.0,
        "val_loss_coef": 0.01,
        "training_frequency": 1,
        "training_epoch": 8,
        "normalize_state": true
      },
      "memory": {
        "name": "OnPolicyReplay"
      },
      "net": {
        "type": "MLPNet",
        "shared": false,
        "hid_layers": [64],
        "hid_layers_activation": "relu",
        "clip_grad": false,
        "clip_grad_val": 1.0,
        "use_same_optim": false,
        "actor_optim_spec": {
          "name": "Adam",
          "lr": 0.02
        },
        "critic_optim_spec": {
          "name": "Adam",
          "lr": 0.02
        },
        "lr_decay": "linear_decay",
        "lr_decay_frequency": 2000,
        "lr_decay_min_timestep": 5000,
        "lr_anneal_timestep": 10000,
        "gpu": false
      }
    }],
    "env": [{
      "name": "CartPole-v0",
      "max_timestep": null,
      "max_episode": 400,
      "save_epi_frequency": 300
    }],
    "body": {
      "product": "outer",
      "num": 1
    },
    "meta": {
      "distributed": false,
      "max_session": 4,
      "max_trial": 95,
      "search": "RandomSearch",
      "resources": {
        "num_cpus": 95
      }
    },
    "search": {
      "agent": [{
        "algorithm": {
          "num_step_returns__choice": [1, 2, 4, 8],
          "entropy_coef__uniform": [0.001, 0.1],
          "val_loss_coef__uniform": [0.01, 1.0]
        },
        "net": {
          "actor_optim_spec": {
            "lr__uniform": [0.0001, 0.01]
          },
          "critic_optim_spec": {
            "lr__uniform": [0.0001, 0.01]
          },
          "hid_layers_activation__choice": ["tanh", "relu", "selu"],
        }
      }]
    }
  },
  "a3c_nstep_mlp_separate_cartpole": {
    "agent": [{
      "name": "A3C",
      "algorithm": {
        "name": "ActorCritic",
        "action_pdtype": "default",
        "action_policy": "default",
        "action_policy_update": "no_update",
        "explore_var_start": null,
        "explore_var_end": null,
        "explore_anneal_epi": null,
        "gamma": 0.99,
        "use_gae": false,
        "lam": 1.0,
        "use_nstep": true,
        "num_step_returns": 8,
        "add_entropy": true,
        "entropy_coef": 0.07,
        "policy_loss_coef": 1.0,
        "val_loss_coef": 0.01,
        "training_frequency": 1,
        "training_epoch": 8,
        "normalize_state": true
      },
      "memory": {
        "name": "OnPolicyReplay"
      },
      "net": {
        "type": "MLPNet",
        "shared": false,
        "hid_layers": [64],
        "hid_layers_activation": "relu",
        "clip_grad": false,
        "clip_grad_val": 1.0,
        "use_same_optim": false,
        "actor_optim_spec": {
          "name": "Adam",
          "lr": 0.02
        },
        "critic_optim_spec": {
          "name": "Adam",
          "lr": 0.02
        },
        "lr_decay": "linear_decay",
        "lr_decay_frequency": 2000,
        "lr_decay_min_timestep": 5000,
        "lr_anneal_timestep": 100000,
        "gpu": false
      }
    }],
    "env": [{
      "name": "CartPole-v0",
      "max_timestep": null,
      "max_episode": 400,
      "save_epi_frequency": 300
    }],
    "body": {
      "product": "outer",
      "num": 1
    },
    "meta": {
      "distributed": true,
      "max_session": 4,
      "max_trial": 23,
      "search": "RandomSearch",
      "resources": {
        "num_cpus": 95
      }
    },
    "search": {
      "agent": [{
        "algorithm": {
          "val_loss_coef__uniform": [0.01, 1.0]
        },
        "net": {
          "actor_optim_spec": {
            "lr__uniform": [0.0001, 0.01]
          },
          "critic_optim_spec": {
            "lr__uniform": [0.0001, 0.01]
          },
          "hid_layers_activation__choice": ["tanh", "relu", "selu"],
        }
      }]
    }
  },
  "a2c_nstep_rnn_separate_cartpole": {
    "agent": [{
      "name": "A2C",
      "algorithm": {
        "name": "ActorCritic",
        "action_pdtype": "default",
        "action_policy": "default",
        "action_policy_update": "no_update",
        "explore_var_start": null,
        "explore_var_end": null,
        "explore_anneal_epi": null,
        "gamma": 0.99,
        "use_gae": false,
        "lam": 1.0,
        "use_nstep": true,
        "num_step_returns": 1,
        "add_entropy": true,
        "entropy_coef": 0.01,
        "policy_loss_coef": 1.0,
        "val_loss_coef": 0.01,
        "training_frequency": 1,
        "training_epoch": 8,
        "normalize_state": true
      },
      "memory": {
        "name": "OnPolicySeqReplay"
      },
      "net": {
        "type": "RecurrentNet",
        "shared": false,
        "hid_layers": [],
        "hid_layers_activation": "relu",
        "rnn_hidden_size": 64,
        "rnn_num_layers": 1,
        "seq_len": 4,
        "clip_grad": false,
        "clip_grad_val": 1.0,
        "use_same_optim": false,
        "actor_optim_spec": {
          "name": "Adam",
          "lr": 0.02
        },
        "critic_optim_spec": {
          "name": "Adam",
          "lr": 0.02
        },
        "lr_decay": "linear_decay",
        "lr_decay_frequency": 2000,
        "lr_decay_min_timestep": 5000,
        "lr_anneal_timestep": 10000,
        "gpu": false
      }
    }],
    "env": [{
      "name": "CartPole-v0",
      "max_timestep": null,
      "max_episode": 400,
      "save_epi_frequency": 300
    }],
    "body": {
      "product": "outer",
      "num": 1
    },
    "meta": {
      "distributed": false,
      "max_session": 4,
      "max_trial": 95,
      "search": "RandomSearch",
      "resources": {
        "num_cpus": 95
      }
    },
    "search": {
      "agent": [{
        "algorithm": {
          "num_step_returns__choice": [1, 2, 4, 8],
          "entropy_coef__uniform": [0.001, 0.1],
          "val_loss_coef__uniform": [0.01, 1.0]
        },
        "net": {
          "actor_optim_spec": {
            "lr__uniform": [0.0001, 0.01]
          },
          "critic_optim_spec": {
            "lr__uniform": [0.0001, 0.01]
          },
          "hid_layers_activation__choice": ["tanh", "relu", "selu"],
        }
      }]
    }
  },
  "ppo_mlp_separate_cartpole": {
    "agent": [{
      "name": "PPO",
      "algorithm": {
        "name": "PPO",
        "action_pdtype": "default",
        "action_policy": "default",
        "action_policy_update": "no_update",
        "explore_var_start": null,
        "explore_var_end": null,
        "explore_anneal_epi": null,
        "gamma": 0.99,
        "lam": 0.97,
        "clip_eps": 0.10,
        "entropy_coef": 0.01,
        "val_loss_coef": 0.1,
        "training_frequency": 8,
        "training_epoch": 8,
        "normalize_state": true
      },
      "memory": {
        "name": "OnPolicyReplay"
      },
      "net": {
        "type": "MLPNet",
        "shared": false,
        "hid_layers": [64],
<<<<<<< HEAD
        "hid_layers_activation": "relu",
        "clip_grad": true,
        "clip_grad_val": 10.0,
=======
        "hid_layers_activation": "tanh",
        "clip_grad": true,
        "clip_grad_val": 10.0,
        "use_same_optim": false,
        "actor_optim_spec": {
          "name": "Adam",
          "lr": 0.01
        },
        "critic_optim_spec": {
          "name": "Adam",
          "lr": 0.05
        },
        "lr_decay": "linear_decay",
        "lr_decay_frequency": 400,
        "lr_decay_min_timestep": 1400,
        "lr_anneal_timestep": 10000,
        "gpu": false
      }
    }],
    "env": [{
      "name": "CartPole-v0",
      "max_timestep": null,
      "max_episode": 400,
      "save_epi_frequency": 300
    }],
    "body": {
      "product": "outer",
      "num": 1
    },
    "meta": {
      "distributed": false,
      "max_session": 4,
      "max_trial": 95,
      "search": "RandomSearch",
      "resources": {
        "num_cpus": 95
      }
    },
    "search": {
      "agent": [{
        "algorithm": {
          "training_frequency__choice": [4, 8, 16],
          "lr_decay_frequency__choice": [400, 600, 800],
          "lam__uniform": [0.95, 0.99],
          "val_loss_coef__uniform": [0.01, 1.0]
        },
        "net": {
          "actor_optim_spec": {
            "lr__uniform": [0.005, 0.05]
          },
          "critic_optim_spec": {
            "lr__uniform": [0.005, 0.05]
          },
          "hid_layers_activation__choice": ["tanh", "relu", "selu"]
        }
      }]
    }
  },
  "ppo_sil_mlp_separate_cartpole": {
    "agent": [{
      "name": "PPOSIL",
      "algorithm": {
        "name": "PPOSIL",
        "action_pdtype": "default",
        "action_policy": "default",
        "action_policy_update": "no_update",
        "explore_var_start": null,
        "explore_var_end": null,
        "explore_anneal_epi": null,
        "gamma": 0.99,
        "lam": 1.0,
        "clip_eps": 0.10,
        "entropy_coef": 0.01,
        "val_loss_coef": 0.1,
        "sil_policy_loss_coef": 1.0,
        "sil_val_loss_coef": 0.1,
        "training_frequency": 8,
        "training_batch_epoch": 8,
        "training_epoch": 8,
        "normalize_state": true
      },
      "memory": {
        "name": "OnPolicyReplay",
        "sil_replay_name": "SILReplay",
        "batch_size": 32,
        "max_size": 10000,
        "use_cer": true
      },
      "net": {
        "type": "MLPNet",
        "shared": false,
        "hid_layers": [64],
        "hid_layers_activation": "tanh",
        "clip_grad": true,
        "clip_grad_val": 1.0,
>>>>>>> a3743a98
        "use_same_optim": false,
        "actor_optim_spec": {
          "name": "Adam",
          "lr": 0.02
        },
        "critic_optim_spec": {
          "name": "Adam",
          "lr": 0.02
        },
        "lr_decay": "rate_decay",
        "lr_decay_frequency": 400,
        "lr_decay_min_timestep": 1400,
        "lr_anneal_timestep": 10000,
        "gpu": false
      }
    }],
    "env": [{
      "name": "CartPole-v0",
      "max_timestep": null,
      "max_episode": 400,
      "save_epi_frequency": 300
    }],
    "body": {
      "product": "outer",
      "num": 1
    },
    "meta": {
      "distributed": false,
      "max_session": 4,
      "max_trial": 200,
      "search": "RandomSearch",
      "resources": {
        "num_cpus": 95
      }
    },
    "search": {
      "agent": [{
        "algorithm": {
          "training_frequency__choice": [4, 8, 16],
<<<<<<< HEAD
          "training_epoch__choice": [4, 8, 16],
=======
          "lr_decay_frequency__choice": [400, 600, 800],
          "lam__uniform": [0.95, 0.99],
>>>>>>> a3743a98
          "val_loss_coef__uniform": [0.01, 1.0]
        },
        "net": {
          "actor_optim_spec": {
            "lr__uniform": [0.005, 0.05]
          },
          "critic_optim_spec": {
            "lr__uniform": [0.005, 0.05]
          },
          "hid_layers_activation__choice": ["tanh", "relu", "selu"]
<<<<<<< HEAD
        }
      }]
    }
  },
  "ppo_sil_mlp_separate_cartpole": {
    "agent": [{
      "name": "PPOSIL",
      "algorithm": {
        "name": "PPOSIL",
        "action_pdtype": "default",
        "action_policy": "default",
        "action_policy_update": "no_update",
        "explore_var_start": null,
        "explore_var_end": null,
        "explore_anneal_epi": null,
        "gamma": 0.99,
        "lam": 1.0,
        "clip_eps": 0.10,
        "entropy_coef": 0.01,
        "val_loss_coef": 0.1,
        "sil_policy_loss_coef": 1.0,
        "sil_val_loss_coef": 0.1,
        "training_frequency": 8,
        "training_batch_epoch": 8,
        "training_epoch": 8,
        "normalize_state": true
      },
      "memory": {
        "name": "OnPolicyReplay",
        "sil_replay_name": "SILReplay",
        "batch_size": 32,
        "max_size": 10000,
        "use_cer": true
      },
      "net": {
        "type": "MLPNet",
        "shared": false,
        "hid_layers": [64],
        "hid_layers_activation": "tanh",
        "clip_grad": true,
        "clip_grad_val": 1.0,
        "use_same_optim": false,
        "actor_optim_spec": {
          "name": "Adam",
          "lr": 0.02
        },
        "critic_optim_spec": {
          "name": "Adam",
          "lr": 0.02
        },
        "lr_decay": "rate_decay",
        "lr_decay_frequency": 2000,
        "lr_decay_min_timestep": 5000,
        "lr_anneal_timestep": 100000,
        "gpu": false
      }
    }],
    "env": [{
      "name": "CartPole-v0",
      "max_timestep": null,
      "max_episode": 400,
      "save_epi_frequency": 300
    }],
    "body": {
      "product": "outer",
      "num": 1
    },
    "meta": {
      "distributed": false,
      "max_session": 4,
      "max_trial": 200,
      "search": "RandomSearch",
      "resources": {
        "num_cpus": 95
      }
    },
    "search": {
      "agent": [{
        "algorithm": {
          "training_frequency__choice": [4, 8, 16],
          "training_epoch__choice": [4, 8, 16],
          "val_loss_coef__uniform": [0.01, 1.0]
        },
        "net": {
          "actor_optim_spec": {
            "lr__uniform": [0.005, 0.05]
          },
          "critic_optim_spec": {
            "lr__uniform": [0.005, 0.05]
          },
          "hid_layers_activation__choice": ["tanh", "relu", "selu"]
=======
>>>>>>> a3743a98
        }
      }]
    }
  },
  "a2c_sil_mlp_separate_cartpole": {
    "agent": [{
      "name": "SIL",
      "algorithm": {
        "name": "SIL",
        "action_pdtype": "default",
        "action_policy": "default",
        "action_policy_update": "no_update",
        "explore_var_start": null,
        "explore_var_end": null,
        "explore_anneal_epi": null,
        "gamma": 0.99,
        "use_gae": true,
        "lam": 1.0,
        "use_nstep": false,
        "num_step_returns": 1,
        "add_entropy": true,
        "entropy_coef": 0.01,
        "policy_loss_coef": 1.0,
        "val_loss_coef": 0.01,
        "sil_policy_loss_coef": 1.0,
        "sil_val_loss_coef": 0.1,
        "training_frequency": 1,
        "training_batch_epoch": 10,
        "training_epoch": 8,
        "normalize_state": true
      },
      "memory": {
        "name": "OnPolicyReplay",
        "sil_replay_name": "SILReplay",
        "batch_size": 32,
        "max_size": 10000,
        "use_cer": true
      },
      "net": {
        "type": "MLPNet",
        "shared": false,
        "hid_layers": [64],
        "hid_layers_activation": "relu",
        "clip_grad": false,
        "clip_grad_val": 1.0,
        "use_same_optim": false,
        "actor_optim_spec": {
          "name": "Adam",
          "lr": 0.02
        },
        "critic_optim_spec": {
          "name": "Adam",
          "lr": 0.02
        },
        "lr_decay": "linear_decay",
        "lr_decay_frequency": 2000,
        "lr_decay_min_timestep": 5000,
        "lr_anneal_timestep": 10000,
        "gpu": false
      }
    }],
    "env": [{
      "name": "CartPole-v0",
      "max_timestep": null,
      "max_episode": 400,
      "save_epi_frequency": 300
    }],
    "body": {
      "product": "outer",
      "num": 1
    },
    "meta": {
      "distributed": false,
      "max_session": 4,
      "max_trial": 95,
      "search": "RandomSearch",
      "resources": {
        "num_cpus": 95
      }
    },
    "search": {
      "agent": [{
        "algorithm": {
          "entropy_coef__uniform": [0.001, 0.1],
          "val_loss_coef__uniform": [0.01, 1.0],
          "sil_policy_loss_coef__uniform": [0.01, 1.0],
          "sil_val_loss_coef__uniform": [0.01, 1.0]
        },
        "net": {
          "hid_layers_activation__choice": ["tanh", "relu", "selu"],
          "actor_optim_spec": {
            "lr__uniform": [0.001, 0.1]
          },
          "critic_optim_spec": {
            "lr__uniform": [0.001, 0.1]
          }
        }
      }]
    }
  },
  "sarsa_mlp_boltzmann_cartpole": {
    "agent": [{
      "name": "SARSA",
      "algorithm": {
        "name": "SARSA",
        "action_pdtype": "default",
        "action_policy": "boltzmann",
        "action_policy_update": "linear_decay",
        "explore_var_start": 3.0,
        "explore_var_end": 1.0,
        "explore_anneal_epi": 20,
        "gamma": 0.99,
        "training_frequency": 20,
        "normalize_state": true
      },
      "memory": {
        "name": "OnPolicyBatchReplay"
      },
      "net": {
        "type": "MLPNet",
        "hid_layers": [64],
        "hid_layers_activation": "relu",
        "clip_grad": false,
        "clip_grad_val": 1.0,
        "loss_spec": {
          "name": "MSELoss"
        },
        "optim_spec": {
          "name": "Adam",
          "lr": 0.02
        },
        "lr_decay": "linear_decay",
        "lr_decay_frequency": 2000,
        "lr_decay_min_timestep": 5000,
        "lr_anneal_timestep": 10000,
        "gpu": false
      }
    }],
    "env": [{
      "name": "CartPole-v0",
      "max_timestep": null,
      "max_episode": 400,
      "save_epi_frequency": 300
    }],
    "body": {
      "product": "outer",
      "num": 1
    },
    "meta": {
      "distributed": false,
      "max_session": 4,
      "max_trial": 95,
      "search": "RandomSearch",
      "resources": {
        "num_cpus": 95
      }
    },
    "search": {
      "agent": [{
        "algorithm": {
          "explore_anneal_epi__choice": [10, 50, 100]
        },
        "net": {
          "hid_layers_activation__choice": ["tanh", "relu", "selu"],
          "optim_spec": {
            "lr__uniform": [0.0001, 0.01]
          }
        }
      }]
    }
  },
  "sarsa_rnn_boltzmann_cartpole": {
    "agent": [{
      "name": "SARSA",
      "algorithm": {
        "name": "SARSA",
        "action_pdtype": "default",
        "action_policy": "boltzmann",
        "action_policy_update": "linear_decay",
        "explore_var_start": 3.0,
        "explore_var_end": 1.0,
        "explore_anneal_epi": 20,
        "gamma": 0.99,
        "training_frequency": 20,
        "normalize_state": true
      },
      "memory": {
        "name": "OnPolicySeqBatchReplay"
      },
      "net": {
        "type": "RecurrentNet",
        "hid_layers": [],
        "hid_layers_activation": "relu",
        "rnn_hidden_size": 64,
        "rnn_num_layers": 1,
        "seq_len": 4,
        "clip_grad": false,
        "clip_grad_val": 1.0,
        "loss_spec": {
          "name": "MSELoss"
        },
        "optim_spec": {
          "name": "Adam",
          "lr": 0.02
        },
        "lr_decay": "linear_decay",
        "lr_decay_frequency": 2000,
        "lr_decay_min_timestep": 5000,
        "lr_anneal_timestep": 10000,
        "gpu": false
      }
    }],
    "env": [{
      "name": "CartPole-v0",
      "max_timestep": null,
      "max_episode": 400,
      "save_epi_frequency": 300
    }],
    "body": {
      "product": "outer",
      "num": 1
    },
    "meta": {
      "distributed": false,
      "max_session": 4,
      "max_trial": 95,
      "search": "RandomSearch",
      "resources": {
        "num_cpus": 95
      }
    },
    "search": {
      "agent": [{
        "algorithm": {
          "explore_anneal_epi__choice": [10, 50, 100]
        },
        "net": {
          "hid_layers_activation__choice": ["tanh", "relu", "selu"],
          "rnn_hidden_size__choice": [16, 32, 64],
          "optim_spec": {
            "lr__uniform": [0.0001, 0.01]
          }
        }
      }]
    }
  },
  "dqn_boltzmann_cartpole": {
    "agent": [{
      "name": "DQN",
      "algorithm": {
        "name": "DQN",
        "action_pdtype": "Argmax",
        "action_policy": "boltzmann",
        "action_policy_update": "linear_decay",
        "explore_var_start": 3.0,
        "explore_var_end": 1.0,
        "explore_anneal_epi": 50,
        "gamma": 0.99,
        "training_batch_epoch": 10,
        "training_epoch": 4,
        "training_frequency": 8,
        "training_min_timestep": 32,
        "normalize_state": true
      },
      "memory": {
        "name": "Replay",
        "batch_size": 32,
        "max_size": 10000,
        "use_cer": false
      },
      "net": {
        "type": "MLPNet",
        "hid_layers": [64],
        "hid_layers_activation": "relu",
        "clip_grad": false,
        "clip_grad_val": 1.0,
        "loss_spec": {
          "name": "MSELoss"
        },
        "optim_spec": {
          "name": "Adam",
          "lr": 0.02
        },
        "lr_decay": "linear_decay",
        "lr_decay_frequency": 600,
        "lr_decay_min_timestep": 1400,
        "lr_anneal_timestep": 10000,
        "update_type": "polyak",
        "update_frequency": 1,
        "polyak_coef": 0,
        "gpu": false
      }
    }],
    "env": [{
      "name": "CartPole-v0",
      "max_timestep": null,
      "max_episode": 400,
      "save_epi_frequency": 300
    }],
    "body": {
      "product": "outer",
      "num": 1
    },
    "meta": {
      "distributed": false,
      "max_session": 4,
      "max_trial": 200,
      "search": "RandomSearch",
      "resources": {
        "num_cpus": 95
      }
    },
    "search": {
      "agent": [{
        "algorithm": {
<<<<<<< HEAD
          "explore_anneal_epi__choice": [10, 50, 100]
        },
        "net": {
          "hid_layers_activation__choice": ["tanh", "relu", "selu"],
          "optim_spec": {
            "lr__uniform": [0.0001, 0.01]
          }
        }
      }]
    }
  },
  "dist_dqn_boltzmann_cartpole": {
    "agent": [{
      "name": "DQN",
      "algorithm": {
        "name": "DQN",
        "action_pdtype": "Argmax",
        "action_policy": "boltzmann",
        "action_policy_update": "linear_decay",
        "explore_var_start": 3.0,
        "explore_var_end": 1.0,
        "explore_anneal_epi": 20,
        "gamma": 0.99,
        "training_batch_epoch": 10,
        "training_epoch": 4,
        "training_frequency": 8,
        "training_min_timestep": 32,
        "normalize_state": true
      },
      "memory": {
        "name": "Replay",
        "batch_size": 32,
        "max_size": 10000,
        "use_cer": false
      },
      "net": {
        "type": "MLPNet",
        "hid_layers": [64],
        "hid_layers_activation": "relu",
        "clip_grad": false,
        "clip_grad_val": 1.0,
        "loss_spec": {
          "name": "MSELoss"
        },
        "optim_spec": {
          "name": "Adam",
          "lr": 0.001
        },
        "lr_decay": "linear_decay",
        "lr_decay_frequency": 2000,
        "lr_decay_min_timestep": 5000,
        "lr_anneal_timestep": 100000,
        "update_type": "polyak",
        "update_frequency": 1,
        "polyak_coef": 0,
        "gpu": false
      }
    }],
    "env": [{
      "name": "CartPole-v0",
      "max_timestep": null,
      "max_episode": 400,
      "save_epi_frequency": 300
    }],
    "body": {
      "product": "outer",
      "num": 1
    },
    "meta": {
      "distributed": true,
      "max_session": 4,
      "max_trial": 23,
      "search": "RandomSearch",
      "resources": {
        "num_cpus": 95
      }
    },
    "search": {
      "agent": [{
        "algorithm": {
          "explore_anneal_epi__choice": [10, 50, 100]
=======
          "explore_anneal_epi__choice": [10, 50, 100],
          "lr_decay_frequency__choice": [400, 600, 800]
>>>>>>> a3743a98
        },
        "net": {
          "hid_layers_activation__choice": ["tanh", "relu", "selu"],
          "optim_spec": {
            "lr__uniform": [0.0001, 0.01]
          }
        }
      }]
    }
  },
  "dqn_epsilon_greedy_cartpole": {
    "agent": [{
      "name": "DQN",
      "algorithm": {
        "name": "DQN",
        "action_pdtype": "Argmax",
        "action_policy": "epsilon_greedy",
        "action_policy_update": "linear_decay",
        "explore_var_start": 1.0,
        "explore_var_end": 0.1,
        "explore_anneal_epi": 20,
        "gamma": 0.99,
        "training_batch_epoch": 10,
        "training_epoch": 4,
        "training_frequency": 8,
        "training_min_timestep": 32,
        "normalize_state": true
      },
      "memory": {
        "name": "Replay",
        "batch_size": 32,
        "max_size": 10000,
        "use_cer": true
      },
      "net": {
        "type": "MLPNet",
        "hid_layers": [64],
        "hid_layers_activation": "relu",
        "clip_grad": false,
        "clip_grad_val": 1.0,
        "loss_spec": {
          "name": "MSELoss"
        },
        "optim_spec": {
          "name": "Adam",
          "lr": 0.02
        },
        "lr_decay": "linear_decay",
        "lr_decay_frequency": 600,
        "lr_decay_min_timestep": 1400,
        "lr_anneal_timestep": 10000,
        "update_type": "polyak",
        "update_frequency": 1,
        "polyak_coef": 0,
        "gpu": false
      }
    }],
    "env": [{
      "name": "CartPole-v0",
      "max_timestep": null,
      "max_episode": 400,
      "save_epi_frequency": 300
    }],
    "body": {
      "product": "outer",
      "num": 1
    },
    "meta": {
      "distributed": false,
      "max_session": 4,
      "max_trial": 95,
      "search": "RandomSearch",
      "resources": {
        "num_cpus": 95
      }
    },
    "search": {
      "agent": [{
        "algorithm": {
<<<<<<< HEAD
          "explore_anneal_epi__choice": [10, 50, 100]
=======
          "explore_anneal_epi__choice": [10, 50, 100],
          "lr_decay_frequency__choice": [400, 600, 800]
>>>>>>> a3743a98
        },
        "net": {
          "hid_layers_activation__choice": ["tanh", "relu", "selu"],
          "optim_spec": {
            "lr__uniform": [0.0001, 0.01]
          }
        }
      }]
    }
  },
  "drqn_boltzmann_cartpole": {
    "agent": [{
      "name": "DRQN",
      "algorithm": {
        "name": "DQN",
        "action_pdtype": "Argmax",
        "action_policy": "boltzmann",
        "action_policy_update": "linear_decay",
        "explore_var_start": 3.0,
        "explore_var_end": 1.0,
        "explore_anneal_epi": 20,
        "gamma": 0.99,
        "training_batch_epoch": 10,
        "training_epoch": 4,
        "training_frequency": 8,
        "training_min_timestep": 32,
        "normalize_state": true
      },
      "memory": {
        "name": "SeqReplay",
        "batch_size": 32,
        "max_size": 10000,
        "use_cer": true
      },
      "net": {
        "type": "RecurrentNet",
        "hid_layers": [],
        "hid_layers_activation": "relu",
        "rnn_hidden_size": 64,
        "rnn_num_layers": 1,
        "seq_len": 4,
        "clip_grad": false,
        "clip_grad_val": 1.0,
        "loss_spec": {
          "name": "MSELoss"
        },
        "optim_spec": {
          "name": "Adam",
          "lr": 0.02
        },
        "lr_decay": "linear_decay",
        "lr_decay_frequency": 2000,
        "lr_decay_min_timestep": 5000,
        "lr_anneal_timestep": 10000,
        "update_type": "polyak",
        "update_frequency": 1,
        "polyak_coef": 0,
        "gpu": false
      }
    }],
    "env": [{
      "name": "CartPole-v0",
      "max_timestep": null,
      "max_episode": 400,
      "save_epi_frequency": 300
    }],
    "body": {
      "product": "outer",
      "num": 1
    },
    "meta": {
      "distributed": false,
      "max_session": 4,
      "max_trial": 95,
      "search": "RandomSearch",
      "resources": {
        "num_cpus": 95
      }
    },
    "search": {
      "agent": [{
        "algorithm": {
          "explore_anneal_epi__choice": [10, 50, 100]
        },
        "net": {
          "hid_layers_activation__choice": ["tanh", "relu", "selu"],
          "rnn_hidden_size__choice": [16, 32, 64],
          "optim_spec": {
            "lr__uniform": [0.0001, 0.01]
          }
        }
      }]
    }
  },
  "ddqn_boltzmann_cartpole": {
    "agent": [{
      "name": "DoubleDQN",
      "algorithm": {
        "name": "DoubleDQN",
        "action_pdtype": "Argmax",
        "action_policy": "boltzmann",
        "action_policy_update": "linear_decay",
        "explore_var_start": 3.0,
        "explore_var_end": 1.0,
        "explore_anneal_epi": 20,
        "gamma": 0.99,
        "training_batch_epoch": 10,
        "training_epoch": 4,
        "training_frequency": 8,
        "training_min_timestep": 32,
        "normalize_state": true
      },
      "memory": {
        "name": "Replay",
        "batch_size": 32,
        "max_size": 10000,
        "use_cer": false
      },
      "net": {
        "type": "MLPNet",
        "hid_layers": [64],
        "hid_layers_activation": "relu",
        "clip_grad": false,
        "clip_grad_val": 1.0,
        "loss_spec": {
          "name": "MSELoss"
        },
        "optim_spec": {
          "name": "Adam",
          "lr": 0.02
        },
        "lr_decay": "linear_decay",
        "lr_decay_frequency": 600,
        "lr_decay_min_timestep": 1400,
        "lr_anneal_timestep": 10000,
        "update_type": "polyak",
        "update_frequency": 1,
        "polyak_coef": 0,
        "gpu": false
      }
    }],
    "env": [{
      "name": "CartPole-v0",
      "max_timestep": null,
      "max_episode": 400,
      "save_epi_frequency": 300
    }],
    "body": {
      "product": "outer",
      "num": 1
    },
    "meta": {
      "distributed": false,
      "max_session": 4,
      "max_trial": 200,
      "search": "RandomSearch",
      "resources": {
        "num_cpus": 95
      }
    },
    "search": {
      "agent": [{
        "algorithm": {
<<<<<<< HEAD
          "explore_anneal_epi__choice": [10, 50, 100]
=======
          "explore_anneal_epi__choice": [10, 50, 100],
          "lr_decay_frequency__choice": [400, 600, 800]
>>>>>>> a3743a98
        },
        "net": {
          "hid_layers_activation__choice": ["tanh", "relu", "selu"],
          "optim_spec": {
            "lr__uniform": [0.0001, 0.01]
          }
        }
      }]
    }
  },
  "ddrqn_boltzmann_cartpole": {
    "agent": [{
      "name": "DDRQN",
      "algorithm": {
        "name": "DoubleDQN",
        "action_pdtype": "Argmax",
        "action_policy": "boltzmann",
        "action_policy_update": "linear_decay",
        "explore_var_start": 3.0,
        "explore_var_end": 1.0,
        "explore_anneal_epi": 20,
        "gamma": 0.99,
        "training_batch_epoch": 10,
        "training_epoch": 4,
        "training_frequency": 8,
        "training_min_timestep": 32,
        "normalize_state": true
      },
      "memory": {
        "name": "SeqReplay",
        "batch_size": 32,
        "max_size": 10000,
        "use_cer": true
      },
      "net": {
        "type": "RecurrentNet",
        "hid_layers": [],
        "hid_layers_activation": "relu",
        "rnn_hidden_size": 64,
        "rnn_num_layers": 1,
        "seq_len": 4,
        "clip_grad": false,
        "clip_grad_val": 1.0,
        "loss_spec": {
          "name": "MSELoss"
        },
        "optim_spec": {
          "name": "Adam",
          "lr": 0.02
        },
        "lr_decay": "linear_decay",
        "lr_decay_frequency": 2000,
        "lr_decay_min_timestep": 5000,
        "lr_anneal_timestep": 10000,
        "update_type": "polyak",
        "update_frequency": 1,
        "polyak_coef": 0,
        "gpu": false
      }
    }],
    "env": [{
      "name": "CartPole-v0",
      "max_timestep": null,
      "max_episode": 400,
      "save_epi_frequency": 300
    }],
    "body": {
      "product": "outer",
      "num": 1
    },
    "meta": {
      "distributed": false,
      "max_session": 4,
      "max_trial": 95,
      "search": "RandomSearch",
      "resources": {
        "num_cpus": 95
      }
    },
    "search": {
      "agent": [{
        "algorithm": {
          "explore_anneal_epi__choice": [10, 50, 100]
        },
        "net": {
          "hid_layers_activation__choice": ["tanh", "relu", "selu"],
          "rnn_hidden_size__choice": [16, 32, 64],
          "optim_spec": {
            "lr__uniform": [0.0001, 0.01]
          }
        }
      }]
    }
  },
  "dueling_dqn_boltzmann_cartpole": {
    "agent": [{
      "name": "DuelingDQN",
      "algorithm": {
        "name": "DQN",
        "action_pdtype": "Argmax",
        "action_policy": "boltzmann",
        "action_policy_update": "linear_decay",
        "explore_var_start": 3.0,
        "explore_var_end": 1.0,
        "explore_anneal_epi": 20,
        "gamma": 0.99,
        "training_batch_epoch": 10,
        "training_epoch": 4,
        "training_frequency": 8,
        "training_min_timestep": 32,
        "normalize_state": true
      },
      "memory": {
        "name": "Replay",
        "batch_size": 32,
        "max_size": 10000,
        "use_cer": false
      },
      "net": {
        "type": "DuelingMLPNet",
        "hid_layers": [64],
        "hid_layers_activation": "relu",
        "clip_grad": false,
        "clip_grad_val": 1.0,
        "loss_spec": {
          "name": "MSELoss"
        },
        "optim_spec": {
          "name": "Adam",
          "lr": 0.02
        },
        "lr_decay": "linear_decay",
        "lr_decay_frequency": 600,
        "lr_decay_min_timestep": 1400,
        "lr_anneal_timestep": 10000,
        "update_type": "polyak",
        "update_frequency": 1,
        "polyak_coef": 0,
        "gpu": false
      }
    }],
    "env": [{
      "name": "CartPole-v0",
      "max_timestep": null,
      "max_episode": 400,
      "save_epi_frequency": 1000
    }],
    "body": {
      "product": "outer",
      "num": 1
    },
    "meta": {
      "distributed": false,
      "max_session": 4,
      "max_trial": 95,
      "search": "RandomSearch",
      "resources": {
        "num_cpus": 95
      }
    },
    "search": {
      "agent": [{
        "algorithm": {
<<<<<<< HEAD
          "explore_anneal_epi__choice": [10, 50, 100]
=======
          "explore_anneal_epi__choice": [10, 50, 100],
          "lr_decay_frequency__choice": [400, 600, 800]
>>>>>>> a3743a98
        },
        "net": {
          "hid_layers_activation__choice": ["tanh", "relu", "selu"],
          "optim_spec": {
            "lr__uniform": [0.0001, 0.01]
          }
        }
      }]
    }
  },
}<|MERGE_RESOLUTION|>--- conflicted
+++ resolved
@@ -321,93 +321,6 @@
       }]
     }
   },
-  "a3c_gae_mlp_separate_cartpole": {
-    "agent": [{
-      "name": "A3C",
-      "algorithm": {
-        "name": "ActorCritic",
-        "action_pdtype": "default",
-        "action_policy": "default",
-        "action_policy_update": "no_update",
-        "explore_var_start": null,
-        "explore_var_end": null,
-        "explore_anneal_epi": null,
-        "gamma": 0.99,
-        "use_gae": true,
-        "lam": 1.0,
-        "use_nstep": false,
-        "num_step_returns": 1,
-        "add_entropy": true,
-        "entropy_coef": 0.01,
-        "policy_loss_coef": 1.0,
-        "val_loss_coef": 0.01,
-        "training_frequency": 1,
-        "training_epoch": 4,
-        "normalize_state": true
-      },
-      "memory": {
-        "name": "OnPolicyReplay"
-      },
-      "net": {
-        "type": "MLPNet",
-        "shared": false,
-        "hid_layers": [64],
-        "hid_layers_activation": "relu",
-        "clip_grad": false,
-        "clip_grad_val": 1.0,
-        "use_same_optim": false,
-        "actor_optim_spec": {
-          "name": "Adam",
-          "lr": 0.02
-        },
-        "critic_optim_spec": {
-          "name": "Adam",
-          "lr": 0.02
-        },
-        "lr_decay": "linear_decay",
-        "lr_decay_frequency": 2000,
-        "lr_decay_min_timestep": 5000,
-        "lr_anneal_timestep": 100000,
-        "gpu": false
-      }
-    }],
-    "env": [{
-      "name": "CartPole-v0",
-      "max_timestep": null,
-      "max_episode": 400,
-      "save_epi_frequency": 300
-    }],
-    "body": {
-      "product": "outer",
-      "num": 1
-    },
-    "meta": {
-      "distributed": false,
-      "max_session": 4,
-      "max_trial": 23,
-      "search": "RandomSearch",
-      "resources": {
-        "num_cpus": 95
-      }
-    },
-    "search": {
-      "agent": [{
-        "algorithm": {
-          "entropy_coef__uniform": [0.001, 0.1],
-          "val_loss_coef__uniform": [0.01, 1.0]
-        },
-        "net": {
-          "actor_optim_spec": {
-            "lr__uniform": [0.0001, 0.01]
-          },
-          "critic_optim_spec": {
-            "lr__uniform": [0.0001, 0.01]
-          },
-          "hid_layers_activation__choice": ["tanh", "relu", "selu"],
-        }
-      }]
-    }
-  },
   "a2c_gae_rnn_separate_cartpole": {
     "agent": [{
       "name": "A2C",
@@ -671,92 +584,6 @@
       }]
     }
   },
-  "a3c_nstep_mlp_separate_cartpole": {
-    "agent": [{
-      "name": "A3C",
-      "algorithm": {
-        "name": "ActorCritic",
-        "action_pdtype": "default",
-        "action_policy": "default",
-        "action_policy_update": "no_update",
-        "explore_var_start": null,
-        "explore_var_end": null,
-        "explore_anneal_epi": null,
-        "gamma": 0.99,
-        "use_gae": false,
-        "lam": 1.0,
-        "use_nstep": true,
-        "num_step_returns": 8,
-        "add_entropy": true,
-        "entropy_coef": 0.07,
-        "policy_loss_coef": 1.0,
-        "val_loss_coef": 0.01,
-        "training_frequency": 1,
-        "training_epoch": 8,
-        "normalize_state": true
-      },
-      "memory": {
-        "name": "OnPolicyReplay"
-      },
-      "net": {
-        "type": "MLPNet",
-        "shared": false,
-        "hid_layers": [64],
-        "hid_layers_activation": "relu",
-        "clip_grad": false,
-        "clip_grad_val": 1.0,
-        "use_same_optim": false,
-        "actor_optim_spec": {
-          "name": "Adam",
-          "lr": 0.02
-        },
-        "critic_optim_spec": {
-          "name": "Adam",
-          "lr": 0.02
-        },
-        "lr_decay": "linear_decay",
-        "lr_decay_frequency": 2000,
-        "lr_decay_min_timestep": 5000,
-        "lr_anneal_timestep": 100000,
-        "gpu": false
-      }
-    }],
-    "env": [{
-      "name": "CartPole-v0",
-      "max_timestep": null,
-      "max_episode": 400,
-      "save_epi_frequency": 300
-    }],
-    "body": {
-      "product": "outer",
-      "num": 1
-    },
-    "meta": {
-      "distributed": true,
-      "max_session": 4,
-      "max_trial": 23,
-      "search": "RandomSearch",
-      "resources": {
-        "num_cpus": 95
-      }
-    },
-    "search": {
-      "agent": [{
-        "algorithm": {
-          "val_loss_coef__uniform": [0.01, 1.0]
-        },
-        "net": {
-          "actor_optim_spec": {
-            "lr__uniform": [0.0001, 0.01]
-          },
-          "critic_optim_spec": {
-            "lr__uniform": [0.0001, 0.01]
-          },
-          "hid_layers_activation__choice": ["tanh", "relu", "selu"],
-        }
-      }]
-    }
-  },
   "a2c_nstep_rnn_separate_cartpole": {
     "agent": [{
       "name": "A2C",
@@ -875,11 +702,6 @@
         "type": "MLPNet",
         "shared": false,
         "hid_layers": [64],
-<<<<<<< HEAD
-        "hid_layers_activation": "relu",
-        "clip_grad": true,
-        "clip_grad_val": 10.0,
-=======
         "hid_layers_activation": "tanh",
         "clip_grad": true,
         "clip_grad_val": 10.0,
@@ -975,7 +797,6 @@
         "hid_layers_activation": "tanh",
         "clip_grad": true,
         "clip_grad_val": 1.0,
->>>>>>> a3743a98
         "use_same_optim": false,
         "actor_optim_spec": {
           "name": "Adam",
@@ -1005,7 +826,7 @@
     "meta": {
       "distributed": false,
       "max_session": 4,
-      "max_trial": 200,
+      "max_trial": 95,
       "search": "RandomSearch",
       "resources": {
         "num_cpus": 95
@@ -1015,12 +836,8 @@
       "agent": [{
         "algorithm": {
           "training_frequency__choice": [4, 8, 16],
-<<<<<<< HEAD
-          "training_epoch__choice": [4, 8, 16],
-=======
           "lr_decay_frequency__choice": [400, 600, 800],
           "lam__uniform": [0.95, 0.99],
->>>>>>> a3743a98
           "val_loss_coef__uniform": [0.01, 1.0]
         },
         "net": {
@@ -1031,100 +848,6 @@
             "lr__uniform": [0.005, 0.05]
           },
           "hid_layers_activation__choice": ["tanh", "relu", "selu"]
-<<<<<<< HEAD
-        }
-      }]
-    }
-  },
-  "ppo_sil_mlp_separate_cartpole": {
-    "agent": [{
-      "name": "PPOSIL",
-      "algorithm": {
-        "name": "PPOSIL",
-        "action_pdtype": "default",
-        "action_policy": "default",
-        "action_policy_update": "no_update",
-        "explore_var_start": null,
-        "explore_var_end": null,
-        "explore_anneal_epi": null,
-        "gamma": 0.99,
-        "lam": 1.0,
-        "clip_eps": 0.10,
-        "entropy_coef": 0.01,
-        "val_loss_coef": 0.1,
-        "sil_policy_loss_coef": 1.0,
-        "sil_val_loss_coef": 0.1,
-        "training_frequency": 8,
-        "training_batch_epoch": 8,
-        "training_epoch": 8,
-        "normalize_state": true
-      },
-      "memory": {
-        "name": "OnPolicyReplay",
-        "sil_replay_name": "SILReplay",
-        "batch_size": 32,
-        "max_size": 10000,
-        "use_cer": true
-      },
-      "net": {
-        "type": "MLPNet",
-        "shared": false,
-        "hid_layers": [64],
-        "hid_layers_activation": "tanh",
-        "clip_grad": true,
-        "clip_grad_val": 1.0,
-        "use_same_optim": false,
-        "actor_optim_spec": {
-          "name": "Adam",
-          "lr": 0.02
-        },
-        "critic_optim_spec": {
-          "name": "Adam",
-          "lr": 0.02
-        },
-        "lr_decay": "rate_decay",
-        "lr_decay_frequency": 2000,
-        "lr_decay_min_timestep": 5000,
-        "lr_anneal_timestep": 100000,
-        "gpu": false
-      }
-    }],
-    "env": [{
-      "name": "CartPole-v0",
-      "max_timestep": null,
-      "max_episode": 400,
-      "save_epi_frequency": 300
-    }],
-    "body": {
-      "product": "outer",
-      "num": 1
-    },
-    "meta": {
-      "distributed": false,
-      "max_session": 4,
-      "max_trial": 200,
-      "search": "RandomSearch",
-      "resources": {
-        "num_cpus": 95
-      }
-    },
-    "search": {
-      "agent": [{
-        "algorithm": {
-          "training_frequency__choice": [4, 8, 16],
-          "training_epoch__choice": [4, 8, 16],
-          "val_loss_coef__uniform": [0.01, 1.0]
-        },
-        "net": {
-          "actor_optim_spec": {
-            "lr__uniform": [0.005, 0.05]
-          },
-          "critic_optim_spec": {
-            "lr__uniform": [0.005, 0.05]
-          },
-          "hid_layers_activation__choice": ["tanh", "relu", "selu"]
-=======
->>>>>>> a3743a98
         }
       }]
     }
@@ -1431,17 +1154,17 @@
     "meta": {
       "distributed": false,
       "max_session": 4,
-      "max_trial": 200,
-      "search": "RandomSearch",
-      "resources": {
-        "num_cpus": 95
-      }
-    },
-    "search": {
-      "agent": [{
-        "algorithm": {
-<<<<<<< HEAD
-          "explore_anneal_epi__choice": [10, 50, 100]
+      "max_trial": 95,
+      "search": "RandomSearch",
+      "resources": {
+        "num_cpus": 95
+      }
+    },
+    "search": {
+      "agent": [{
+        "algorithm": {
+          "explore_anneal_epi__choice": [10, 50, 100],
+          "lr_decay_frequency__choice": [400, 600, 800]
         },
         "net": {
           "hid_layers_activation__choice": ["tanh", "relu", "selu"],
@@ -1452,9 +1175,90 @@
       }]
     }
   },
-  "dist_dqn_boltzmann_cartpole": {
+  "dqn_epsilon_greedy_cartpole": {
     "agent": [{
       "name": "DQN",
+      "algorithm": {
+        "name": "DQN",
+        "action_pdtype": "Argmax",
+        "action_policy": "epsilon_greedy",
+        "action_policy_update": "linear_decay",
+        "explore_var_start": 1.0,
+        "explore_var_end": 0.1,
+        "explore_anneal_epi": 20,
+        "gamma": 0.99,
+        "training_batch_epoch": 10,
+        "training_epoch": 4,
+        "training_frequency": 8,
+        "training_min_timestep": 32,
+        "normalize_state": true
+      },
+      "memory": {
+        "name": "Replay",
+        "batch_size": 32,
+        "max_size": 10000,
+        "use_cer": true
+      },
+      "net": {
+        "type": "MLPNet",
+        "hid_layers": [64],
+        "hid_layers_activation": "relu",
+        "clip_grad": false,
+        "clip_grad_val": 1.0,
+        "loss_spec": {
+          "name": "MSELoss"
+        },
+        "optim_spec": {
+          "name": "Adam",
+          "lr": 0.02
+        },
+        "lr_decay": "linear_decay",
+        "lr_decay_frequency": 600,
+        "lr_decay_min_timestep": 1400,
+        "lr_anneal_timestep": 10000,
+        "update_type": "polyak",
+        "update_frequency": 1,
+        "polyak_coef": 0,
+        "gpu": false
+      }
+    }],
+    "env": [{
+      "name": "CartPole-v0",
+      "max_timestep": null,
+      "max_episode": 400,
+      "save_epi_frequency": 300
+    }],
+    "body": {
+      "product": "outer",
+      "num": 1
+    },
+    "meta": {
+      "distributed": false,
+      "max_session": 4,
+      "max_trial": 95,
+      "search": "RandomSearch",
+      "resources": {
+        "num_cpus": 95
+      }
+    },
+    "search": {
+      "agent": [{
+        "algorithm": {
+          "explore_anneal_epi__choice": [10, 50, 100],
+          "lr_decay_frequency__choice": [400, 600, 800]
+        },
+        "net": {
+          "hid_layers_activation__choice": ["tanh", "relu", "selu"],
+          "optim_spec": {
+            "lr__uniform": [0.0001, 0.01]
+          }
+        }
+      }]
+    }
+  },
+  "drqn_boltzmann_cartpole": {
+    "agent": [{
+      "name": "DRQN",
       "algorithm": {
         "name": "DQN",
         "action_pdtype": "Argmax",
@@ -1471,6 +1275,90 @@
         "normalize_state": true
       },
       "memory": {
+        "name": "SeqReplay",
+        "batch_size": 32,
+        "max_size": 10000,
+        "use_cer": true
+      },
+      "net": {
+        "type": "RecurrentNet",
+        "hid_layers": [],
+        "hid_layers_activation": "relu",
+        "rnn_hidden_size": 64,
+        "rnn_num_layers": 1,
+        "seq_len": 4,
+        "clip_grad": false,
+        "clip_grad_val": 1.0,
+        "loss_spec": {
+          "name": "MSELoss"
+        },
+        "optim_spec": {
+          "name": "Adam",
+          "lr": 0.02
+        },
+        "lr_decay": "linear_decay",
+        "lr_decay_frequency": 2000,
+        "lr_decay_min_timestep": 5000,
+        "lr_anneal_timestep": 10000,
+        "update_type": "polyak",
+        "update_frequency": 1,
+        "polyak_coef": 0,
+        "gpu": false
+      }
+    }],
+    "env": [{
+      "name": "CartPole-v0",
+      "max_timestep": null,
+      "max_episode": 400,
+      "save_epi_frequency": 300
+    }],
+    "body": {
+      "product": "outer",
+      "num": 1
+    },
+    "meta": {
+      "distributed": false,
+      "max_session": 4,
+      "max_trial": 95,
+      "search": "RandomSearch",
+      "resources": {
+        "num_cpus": 95
+      }
+    },
+    "search": {
+      "agent": [{
+        "algorithm": {
+          "explore_anneal_epi__choice": [10, 50, 100]
+        },
+        "net": {
+          "hid_layers_activation__choice": ["tanh", "relu", "selu"],
+          "rnn_hidden_size__choice": [16, 32, 64],
+          "optim_spec": {
+            "lr__uniform": [0.0001, 0.01]
+          }
+        }
+      }]
+    }
+  },
+  "ddqn_boltzmann_cartpole": {
+    "agent": [{
+      "name": "DoubleDQN",
+      "algorithm": {
+        "name": "DoubleDQN",
+        "action_pdtype": "Argmax",
+        "action_policy": "boltzmann",
+        "action_policy_update": "linear_decay",
+        "explore_var_start": 3.0,
+        "explore_var_end": 1.0,
+        "explore_anneal_epi": 20,
+        "gamma": 0.99,
+        "training_batch_epoch": 10,
+        "training_epoch": 4,
+        "training_frequency": 8,
+        "training_min_timestep": 32,
+        "normalize_state": true
+      },
+      "memory": {
         "name": "Replay",
         "batch_size": 32,
         "max_size": 10000,
@@ -1487,12 +1375,12 @@
         },
         "optim_spec": {
           "name": "Adam",
-          "lr": 0.001
-        },
-        "lr_decay": "linear_decay",
-        "lr_decay_frequency": 2000,
-        "lr_decay_min_timestep": 5000,
-        "lr_anneal_timestep": 100000,
+          "lr": 0.02
+        },
+        "lr_decay": "linear_decay",
+        "lr_decay_frequency": 600,
+        "lr_decay_min_timestep": 1400,
+        "lr_anneal_timestep": 10000,
         "update_type": "polyak",
         "update_frequency": 1,
         "polyak_coef": 0,
@@ -1510,22 +1398,19 @@
       "num": 1
     },
     "meta": {
-      "distributed": true,
-      "max_session": 4,
-      "max_trial": 23,
-      "search": "RandomSearch",
-      "resources": {
-        "num_cpus": 95
-      }
-    },
-    "search": {
-      "agent": [{
-        "algorithm": {
-          "explore_anneal_epi__choice": [10, 50, 100]
-=======
+      "distributed": false,
+      "max_session": 4,
+      "max_trial": 95,
+      "search": "RandomSearch",
+      "resources": {
+        "num_cpus": 95
+      }
+    },
+    "search": {
+      "agent": [{
+        "algorithm": {
           "explore_anneal_epi__choice": [10, 50, 100],
           "lr_decay_frequency__choice": [400, 600, 800]
->>>>>>> a3743a98
         },
         "net": {
           "hid_layers_activation__choice": ["tanh", "relu", "selu"],
@@ -1536,16 +1421,16 @@
       }]
     }
   },
-  "dqn_epsilon_greedy_cartpole": {
-    "agent": [{
-      "name": "DQN",
-      "algorithm": {
-        "name": "DQN",
+  "ddrqn_boltzmann_cartpole": {
+    "agent": [{
+      "name": "DDRQN",
+      "algorithm": {
+        "name": "DoubleDQN",
         "action_pdtype": "Argmax",
-        "action_policy": "epsilon_greedy",
+        "action_policy": "boltzmann",
         "action_policy_update": "linear_decay",
-        "explore_var_start": 1.0,
-        "explore_var_end": 0.1,
+        "explore_var_start": 3.0,
+        "explore_var_end": 1.0,
         "explore_anneal_epi": 20,
         "gamma": 0.99,
         "training_batch_epoch": 10,
@@ -1555,15 +1440,18 @@
         "normalize_state": true
       },
       "memory": {
-        "name": "Replay",
+        "name": "SeqReplay",
         "batch_size": 32,
         "max_size": 10000,
         "use_cer": true
       },
       "net": {
-        "type": "MLPNet",
-        "hid_layers": [64],
+        "type": "RecurrentNet",
+        "hid_layers": [],
         "hid_layers_activation": "relu",
+        "rnn_hidden_size": 64,
+        "rnn_num_layers": 1,
+        "seq_len": 4,
         "clip_grad": false,
         "clip_grad_val": 1.0,
         "loss_spec": {
@@ -1574,8 +1462,8 @@
           "lr": 0.02
         },
         "lr_decay": "linear_decay",
-        "lr_decay_frequency": 600,
-        "lr_decay_min_timestep": 1400,
+        "lr_decay_frequency": 2000,
+        "lr_decay_min_timestep": 5000,
         "lr_anneal_timestep": 10000,
         "update_type": "polyak",
         "update_frequency": 1,
@@ -1605,15 +1493,11 @@
     "search": {
       "agent": [{
         "algorithm": {
-<<<<<<< HEAD
           "explore_anneal_epi__choice": [10, 50, 100]
-=======
-          "explore_anneal_epi__choice": [10, 50, 100],
-          "lr_decay_frequency__choice": [400, 600, 800]
->>>>>>> a3743a98
-        },
-        "net": {
-          "hid_layers_activation__choice": ["tanh", "relu", "selu"],
+        },
+        "net": {
+          "hid_layers_activation__choice": ["tanh", "relu", "selu"],
+          "rnn_hidden_size__choice": [16, 32, 64],
           "optim_spec": {
             "lr__uniform": [0.0001, 0.01]
           }
@@ -1621,9 +1505,9 @@
       }]
     }
   },
-  "drqn_boltzmann_cartpole": {
-    "agent": [{
-      "name": "DRQN",
+  "dueling_dqn_boltzmann_cartpole": {
+    "agent": [{
+      "name": "DuelingDQN",
       "algorithm": {
         "name": "DQN",
         "action_pdtype": "Argmax",
@@ -1640,97 +1524,13 @@
         "normalize_state": true
       },
       "memory": {
-        "name": "SeqReplay",
-        "batch_size": 32,
-        "max_size": 10000,
-        "use_cer": true
-      },
-      "net": {
-        "type": "RecurrentNet",
-        "hid_layers": [],
-        "hid_layers_activation": "relu",
-        "rnn_hidden_size": 64,
-        "rnn_num_layers": 1,
-        "seq_len": 4,
-        "clip_grad": false,
-        "clip_grad_val": 1.0,
-        "loss_spec": {
-          "name": "MSELoss"
-        },
-        "optim_spec": {
-          "name": "Adam",
-          "lr": 0.02
-        },
-        "lr_decay": "linear_decay",
-        "lr_decay_frequency": 2000,
-        "lr_decay_min_timestep": 5000,
-        "lr_anneal_timestep": 10000,
-        "update_type": "polyak",
-        "update_frequency": 1,
-        "polyak_coef": 0,
-        "gpu": false
-      }
-    }],
-    "env": [{
-      "name": "CartPole-v0",
-      "max_timestep": null,
-      "max_episode": 400,
-      "save_epi_frequency": 300
-    }],
-    "body": {
-      "product": "outer",
-      "num": 1
-    },
-    "meta": {
-      "distributed": false,
-      "max_session": 4,
-      "max_trial": 95,
-      "search": "RandomSearch",
-      "resources": {
-        "num_cpus": 95
-      }
-    },
-    "search": {
-      "agent": [{
-        "algorithm": {
-          "explore_anneal_epi__choice": [10, 50, 100]
-        },
-        "net": {
-          "hid_layers_activation__choice": ["tanh", "relu", "selu"],
-          "rnn_hidden_size__choice": [16, 32, 64],
-          "optim_spec": {
-            "lr__uniform": [0.0001, 0.01]
-          }
-        }
-      }]
-    }
-  },
-  "ddqn_boltzmann_cartpole": {
-    "agent": [{
-      "name": "DoubleDQN",
-      "algorithm": {
-        "name": "DoubleDQN",
-        "action_pdtype": "Argmax",
-        "action_policy": "boltzmann",
-        "action_policy_update": "linear_decay",
-        "explore_var_start": 3.0,
-        "explore_var_end": 1.0,
-        "explore_anneal_epi": 20,
-        "gamma": 0.99,
-        "training_batch_epoch": 10,
-        "training_epoch": 4,
-        "training_frequency": 8,
-        "training_min_timestep": 32,
-        "normalize_state": true
-      },
-      "memory": {
         "name": "Replay",
         "batch_size": 32,
         "max_size": 10000,
         "use_cer": false
       },
       "net": {
-        "type": "MLPNet",
+        "type": "DuelingMLPNet",
         "hid_layers": [64],
         "hid_layers_activation": "relu",
         "clip_grad": false,
@@ -1756,30 +1556,26 @@
       "name": "CartPole-v0",
       "max_timestep": null,
       "max_episode": 400,
-      "save_epi_frequency": 300
-    }],
-    "body": {
-      "product": "outer",
-      "num": 1
-    },
-    "meta": {
-      "distributed": false,
-      "max_session": 4,
-      "max_trial": 200,
-      "search": "RandomSearch",
-      "resources": {
-        "num_cpus": 95
-      }
-    },
-    "search": {
-      "agent": [{
-        "algorithm": {
-<<<<<<< HEAD
-          "explore_anneal_epi__choice": [10, 50, 100]
-=======
+      "save_epi_frequency": 1000
+    }],
+    "body": {
+      "product": "outer",
+      "num": 1
+    },
+    "meta": {
+      "distributed": false,
+      "max_session": 4,
+      "max_trial": 95,
+      "search": "RandomSearch",
+      "resources": {
+        "num_cpus": 95
+      }
+    },
+    "search": {
+      "agent": [{
+        "algorithm": {
           "explore_anneal_epi__choice": [10, 50, 100],
           "lr_decay_frequency__choice": [400, 600, 800]
->>>>>>> a3743a98
         },
         "net": {
           "hid_layers_activation__choice": ["tanh", "relu", "selu"],
@@ -1790,173 +1586,4 @@
       }]
     }
   },
-  "ddrqn_boltzmann_cartpole": {
-    "agent": [{
-      "name": "DDRQN",
-      "algorithm": {
-        "name": "DoubleDQN",
-        "action_pdtype": "Argmax",
-        "action_policy": "boltzmann",
-        "action_policy_update": "linear_decay",
-        "explore_var_start": 3.0,
-        "explore_var_end": 1.0,
-        "explore_anneal_epi": 20,
-        "gamma": 0.99,
-        "training_batch_epoch": 10,
-        "training_epoch": 4,
-        "training_frequency": 8,
-        "training_min_timestep": 32,
-        "normalize_state": true
-      },
-      "memory": {
-        "name": "SeqReplay",
-        "batch_size": 32,
-        "max_size": 10000,
-        "use_cer": true
-      },
-      "net": {
-        "type": "RecurrentNet",
-        "hid_layers": [],
-        "hid_layers_activation": "relu",
-        "rnn_hidden_size": 64,
-        "rnn_num_layers": 1,
-        "seq_len": 4,
-        "clip_grad": false,
-        "clip_grad_val": 1.0,
-        "loss_spec": {
-          "name": "MSELoss"
-        },
-        "optim_spec": {
-          "name": "Adam",
-          "lr": 0.02
-        },
-        "lr_decay": "linear_decay",
-        "lr_decay_frequency": 2000,
-        "lr_decay_min_timestep": 5000,
-        "lr_anneal_timestep": 10000,
-        "update_type": "polyak",
-        "update_frequency": 1,
-        "polyak_coef": 0,
-        "gpu": false
-      }
-    }],
-    "env": [{
-      "name": "CartPole-v0",
-      "max_timestep": null,
-      "max_episode": 400,
-      "save_epi_frequency": 300
-    }],
-    "body": {
-      "product": "outer",
-      "num": 1
-    },
-    "meta": {
-      "distributed": false,
-      "max_session": 4,
-      "max_trial": 95,
-      "search": "RandomSearch",
-      "resources": {
-        "num_cpus": 95
-      }
-    },
-    "search": {
-      "agent": [{
-        "algorithm": {
-          "explore_anneal_epi__choice": [10, 50, 100]
-        },
-        "net": {
-          "hid_layers_activation__choice": ["tanh", "relu", "selu"],
-          "rnn_hidden_size__choice": [16, 32, 64],
-          "optim_spec": {
-            "lr__uniform": [0.0001, 0.01]
-          }
-        }
-      }]
-    }
-  },
-  "dueling_dqn_boltzmann_cartpole": {
-    "agent": [{
-      "name": "DuelingDQN",
-      "algorithm": {
-        "name": "DQN",
-        "action_pdtype": "Argmax",
-        "action_policy": "boltzmann",
-        "action_policy_update": "linear_decay",
-        "explore_var_start": 3.0,
-        "explore_var_end": 1.0,
-        "explore_anneal_epi": 20,
-        "gamma": 0.99,
-        "training_batch_epoch": 10,
-        "training_epoch": 4,
-        "training_frequency": 8,
-        "training_min_timestep": 32,
-        "normalize_state": true
-      },
-      "memory": {
-        "name": "Replay",
-        "batch_size": 32,
-        "max_size": 10000,
-        "use_cer": false
-      },
-      "net": {
-        "type": "DuelingMLPNet",
-        "hid_layers": [64],
-        "hid_layers_activation": "relu",
-        "clip_grad": false,
-        "clip_grad_val": 1.0,
-        "loss_spec": {
-          "name": "MSELoss"
-        },
-        "optim_spec": {
-          "name": "Adam",
-          "lr": 0.02
-        },
-        "lr_decay": "linear_decay",
-        "lr_decay_frequency": 600,
-        "lr_decay_min_timestep": 1400,
-        "lr_anneal_timestep": 10000,
-        "update_type": "polyak",
-        "update_frequency": 1,
-        "polyak_coef": 0,
-        "gpu": false
-      }
-    }],
-    "env": [{
-      "name": "CartPole-v0",
-      "max_timestep": null,
-      "max_episode": 400,
-      "save_epi_frequency": 1000
-    }],
-    "body": {
-      "product": "outer",
-      "num": 1
-    },
-    "meta": {
-      "distributed": false,
-      "max_session": 4,
-      "max_trial": 95,
-      "search": "RandomSearch",
-      "resources": {
-        "num_cpus": 95
-      }
-    },
-    "search": {
-      "agent": [{
-        "algorithm": {
-<<<<<<< HEAD
-          "explore_anneal_epi__choice": [10, 50, 100]
-=======
-          "explore_anneal_epi__choice": [10, 50, 100],
-          "lr_decay_frequency__choice": [400, 600, 800]
->>>>>>> a3743a98
-        },
-        "net": {
-          "hid_layers_activation__choice": ["tanh", "relu", "selu"],
-          "optim_spec": {
-            "lr__uniform": [0.0001, 0.01]
-          }
-        }
-      }]
-    }
-  },
 }