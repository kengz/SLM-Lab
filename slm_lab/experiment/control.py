--- conflicted
+++ resolved
@@ -73,21 +73,9 @@
                 loss_list.append(loss)
             explore_var_list.append(explore_var)
             # TODO hack for a reliable done, otherwise all needs to be coincidental
-<<<<<<< HEAD
-            # if bool(done_space):
-            if done_space.get(a=0)[0]:
-                print("Reward: {}".format(t + 1))
-                # TODO refactor: set all to terminate on master termination. Also use the env with longest timestep to prevent being terminated by fast-running env
-                for a, _eb in enumerate(self.aeb_space.a_eb_proj):
-                    done_proj_a = done_space.get(a=a)
-                    # TODO still need to standardize all data proj to aeb
-                    for a_idx, _done in enumerate(done_proj_a):
-                        done_proj_a[a_idx] = True
-=======
             if done_space.get(a=0)[(0, 0)]:
                 # TODO make all run independently with relative speed
                 done_space.data.fill(1)
->>>>>>> 8c17debc
                 break
         # TODO monitor record all data spaces, including body with body.clock. cuz all data spaces have history
         # split per body, use done as delim (maybe done need body clock now), split, sum each chunk
