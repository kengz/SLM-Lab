--- conflicted
+++ resolved
@@ -149,15 +149,10 @@
 
 
 # Adapted from https://github.com/pytorch/examples/blob/master/reinforcement_learning/reinforce.py
-<<<<<<< HEAD
 def act_with_softmax(algo, state, body, agent):
+    '''Assumes actor network outputs one variable; the logits of a categorical probability distribution over the actions'''
     recurrent = agent.len_state_buffer > 0
     torch_state = create_torch_state(state, body.state_buffer, recurrent, agent.len_state_buffer)
-=======
-def act_with_softmax(algo, state):
-    '''Assumes actor network outputs one variables; the logits of a categorical probability distribution over the actions'''
-    torch_state = Variable(torch.from_numpy(state).float())
->>>>>>> bedd4b5e
     out = algo.get_actor_output(torch_state, evaluate=False)
     if type(out) is list:
         out = out[0]
@@ -174,13 +169,8 @@
 
 
 # Denny Britz has a very helpful implementation of an Actor Critic algorithm. This function is adapted from his approach. I highly recommend looking at his full implementation available here https://github.com/dennybritz/reinforcement-learning/blob/master/PolicyGradient/Continuous%20MountainCar%20Actor%20Critic%20Solution.ipynb
-<<<<<<< HEAD
 def act_with_gaussian(algo, state, body, agent):
     '''Assumes net outputs two variables; the mean and std dev of a normal distribution'''
-=======
-def act_with_gaussian(algo, state):
-    '''Assumes actor network outputs two variables; the mean and std dev of a normal distribution'''
->>>>>>> bedd4b5e
     torch_state = Variable(torch.from_numpy(state).float())
     [mu, sigma] = algo.get_actor_output(torch_state, evaluate=False)
     sigma = F.softplus(sigma) + 1e-5  # Ensures sigma > 0
