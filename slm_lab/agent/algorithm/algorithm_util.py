--- conflicted
+++ resolved
@@ -9,14 +9,11 @@
 import numpy as np
 import torch
 import torch.nn.functional as F
-<<<<<<< HEAD
 from torch.autograd import Variable
 from torch.distributions import Categorical, Normal
 import sys
-=======
 
 logger = logger.get_logger(__name__)
->>>>>>> 8fdcffa0
 
 
 def create_torch_state(state, state_buf, gpu, state_seq=False, length=0, atari=False, flatten=False):
