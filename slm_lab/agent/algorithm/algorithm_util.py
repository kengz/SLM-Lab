--- conflicted
+++ resolved
@@ -110,7 +110,6 @@
     return flat_nonan_action_a
 
 
-<<<<<<< HEAD
 # Adapted from  https://github.com/pytorch/examples/blob/master/reinforcement_learning/reinforce.py
 def act_with_softmax(agent, body, state, net):
     torch_state = Variable(torch.from_numpy(state).float())
@@ -127,7 +126,6 @@
     # return action.data[0]
 
   
-=======
 def multi_head_act_with_boltzmann(flat_nonan_body_a, state_a, net, tau):
     flat_nonan_state_a = util.flatten_nonan(state_a)
     torch_states = []
@@ -149,7 +147,6 @@
     return flat_nonan_action_a
 
 
->>>>>>> 43c13281
 def act_with_gaussian(body, state, net, stddev):
     # TODO implement act_with_gaussian
     pass
@@ -190,13 +187,9 @@
     'multi_head_epsilon_greedy': multi_head_act_with_epsilon_greedy,
     'boltzmann': act_with_boltzmann,
     'multi_boltzmann': multi_act_with_boltzmann,
-<<<<<<< HEAD
+    'multi_head_boltzmann': multi_head_act_with_boltzmann,
     'gaussian': act_with_gaussian,
     'softmax': act_with_softmax
-=======
-    'multi_head_boltzmann': multi_head_act_with_boltzmann,
-    'gaussian': act_with_gaussian
->>>>>>> 43c13281
 }
 
 
