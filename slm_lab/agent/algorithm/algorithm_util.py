'''
Functions used by more than one algorithm
'''

from copy import deepcopy
from slm_lab.lib import logger, util
from torch.autograd import Variable
import numpy as np
import torch
import torch.nn.functional as F
from torch.autograd import Variable
from torch.distributions import Categorical, Normal
import sys


<<<<<<< HEAD
def create_torch_state(state, state_buffer, state_seq=False, length=0, atari=False):
    if state_seq:
        '''Create sequence of inputs for nets that take sequences of states'''
=======
def create_torch_state(state, state_buffer, gpu, recurrent=False, length=0):
    if recurrent:
        '''Create sequence of inputs for recurrent net'''
>>>>>>> 7feec508
        logger.debug3(f'length of state buffer: {length}')
        if len(state_buffer) < length:
            PAD = np.zeros_like(state)
            while len(state_buffer) < length:
                state_buffer.insert(0, PAD)
        '''Preprocess the state if necessary'''
        if atari:
            logger.debug3(f'Preprocesssing the atari states')
            for _, s in enumerate(state_buffer):
                state_buffer[_] = util.transform_image(s)
        state_buffer = np.asarray(state_buffer)
        logger.debug3(f'state buffer: {state_buffer.size}')
        '''Hack to fix buffer not storing the very first state in an epi'''
        if np.sum(state_buffer) == 0:
<<<<<<< HEAD
            if atari:
                state_buffer[-1] = util.transform_image(state)
            else:
                state_buffer[-1] = state
        if atari:
            state_buffer = np.transpose(state_buffer, (1, 2, 0))
        torch_state = Variable(torch.from_numpy(state_buffer).float())
=======
            state_buffer[-1] = state
        torch_state = torch.from_numpy(state_buffer).float()
>>>>>>> 7feec508
        torch_state.unsqueeze_(dim=0)
    else:
        torch_state = torch.from_numpy(state).float()
    if torch.cuda.is_available() and gpu:
        torch_state = torch_state.cuda()
    torch_state = Variable(torch_state)
    logger.debug2(f'State size: {torch_state.size()}')
    logger.debug3(f'Original state: {state}')
    logger.debug3(f'State: {torch_state}')
    return torch_state


<<<<<<< HEAD
def act_with_epsilon_greedy(body, state, net, epsilon, atari=False):
=======
def act_with_epsilon_greedy(body, state, net, epsilon, gpu):
>>>>>>> 7feec508
    '''
    Single body action with probability epsilon to select a random action,
    otherwise select the action associated with the largest q value
    '''
    if epsilon > np.random.rand():
        action = np.random.randint(body.action_dim)
    else:
        state_seq = body.agent.len_state_buffer > 0
        logger.debug2(f'Length state buffer: {body.agent.len_state_buffer}')
<<<<<<< HEAD
        torch_state = create_torch_state(state, body.state_buffer, state_seq, body.agent.len_state_buffer, atari)
=======
        torch_state = create_torch_state(state, body.state_buffer, gpu, recurrent, body.agent.len_state_buffer)
>>>>>>> 7feec508
        out = net.wrap_eval(torch_state).squeeze_(dim=0)
        action = int(torch.max(out, dim=0)[1][0])
        logger.debug2(f'Outs {out} Action {action}')
    return action


<<<<<<< HEAD
def act_with_epsilon_greedy_atari(body, state, net, epsilon):
    '''
    Selects an action every four timesteps. The last action is repeated until the next action selection
    '''
    space_clock = util.s_get(body.agent, 'aeb_space.clock')
    t = space_clock.get('t')
    logger.debug2(f't: {t}')
    if t % 4 == 1:
        action = act_with_epsilon_greedy(body, state, net, epsilon, atari=True)
        body.agent.last_action = action
    else:
        action = body.agent.last_action
    logger.debug2(f'Action: {action}')
    return action


def multi_act_with_epsilon_greedy(nanflat_body_a, state_a, net, nanflat_epsilon_a):
=======
def multi_act_with_epsilon_greedy(nanflat_body_a, state_a, net, nanflat_epsilon_a, gpu):
>>>>>>> 7feec508
    '''Multi-body nanflat_action_a on a single-pass from net. Uses epsilon-greedy but in a batch manner.'''
    nanflat_state_a = util.nanflatten(state_a)
    cat_state_a = np.concatenate(nanflat_state_a)
    nanflat_action_a = []
    start_idx = 0
    for body, e in zip(nanflat_body_a, nanflat_epsilon_a):
        logger.debug2(f'body: {body.aeb}, epsilon: {e}')
        end_idx = start_idx + body.action_dim
        if e > np.random.rand():
            logger.debug2(f'Random action')
            action = np.random.randint(body.action_dim)
        else:
            logger.debug2(f'Greedy action')
            cat_state_a = cat_state_a.astype('float')
            torch_state = torch.from_numpy(cat_state_a).float()
            if torch.cuda.is_available() and gpu:
                torch_state = torch_state.cuda()
            torch_state = Variable(torch_state)
            out = net.wrap_eval(torch_state)
            action = int(torch.max(out[start_idx: end_idx], dim=0)[1][0])
        nanflat_action_a.append(action)
        start_idx = end_idx
        logger.debug2(f'''
        body: {body.aeb}, net idx: {start_idx}-{end_idx}
        action: {action}''')
    return nanflat_action_a


def multi_head_act_with_epsilon_greedy(nanflat_body_a, state_a, net, nanflat_epsilon_a, gpu):
    '''Multi-headed body nanflat_action_a on a single-pass from net. Uses epsilon-greedy but in a batch manner.'''
    nanflat_state_a = util.nanflatten(state_a)
    nanflat_action_a = []
    torch_states = []
    for state in nanflat_state_a:
        state = state.astype('float')
        torch_states.append(
            torch.from_numpy(state).float().unsqueeze_(dim=0))
    if torch.cuda.is_available() and gpu:
        for torch_state in torch_states:
            torch_state = torch_state.cuda()
    for torch_state in torch_states:
        torch_state = Variable(torch_state)
    outs = net.wrap_eval(torch_states)
    for body, e, output in zip(nanflat_body_a, nanflat_epsilon_a, outs):
        logger.debug2(f'body: {body.aeb}, epsilon: {e}')
        if e > np.random.rand():
            logger.debug2(f'Random action')
            action = np.random.randint(body.action_dim)
        else:
            logger.debug2(f'Greedy action')
            action = torch.max(output, dim=1)[1][0]
        nanflat_action_a.append(action)
        logger.debug2(f'epsilon: {e}, outputs: {output}, action: {action}')
    return nanflat_action_a


<<<<<<< HEAD
def act_with_boltzmann(body, state, net, tau):
    state_seq = body.agent.len_state_buffer > 0
    logger.debug2(f'Length state buffer: {body.agent.len_state_buffer}')
    torch_state = create_torch_state(state, body.state_buffer, state_seq, body.agent.len_state_buffer)
=======
def act_with_boltzmann(body, state, net, tau, gpu):
    recurrent = body.agent.len_state_buffer > 0
    logger.debug2(f'Length state buffer: {body.agent.len_state_buffer}')
    torch_state = create_torch_state(state, body.state_buffer, gpu, recurrent, body.agent.len_state_buffer)
>>>>>>> 7feec508
    out = net.wrap_eval(torch_state)
    out_with_temp = torch.div(out, tau).squeeze_(dim=0)
    probs = F.softmax(Variable(out_with_temp.cpu()), dim=0).data.numpy()
    action = np.random.choice(list(range(body.action_dim)), p=probs)
    logger.debug2('out with temp: {}, prob: {}, action: {}'.format(out_with_temp, probs, action))
    return action


def multi_act_with_boltzmann(nanflat_body_a, state_a, net, nanflat_tau_a, gpu):
    nanflat_state_a = util.nanflatten(state_a)
    cat_state_a = np.concatenate(nanflat_state_a).astype(float)
    torch_state = torch.from_numpy(cat_state_a).float()
    if torch.cuda.is_available() and gpu:
        torch_state = torch_state.cuda()
    torch_state = Variable(torch_state)
    out = net.wrap_eval(torch_state)
    nanflat_action_a = []
    start_idx = 0
    logger.debug2(f'taus: {nanflat_tau_a}')
    for body, tau in zip(nanflat_body_a, nanflat_tau_a):
        end_idx = start_idx + body.action_dim
        out_with_temp = torch.div(out[start_idx: end_idx], tau)
        logger.debug3(f'''
        tau: {tau}, out: {out},
        out select: {out[start_idx: end_idx]},
        out with temp: {out_with_temp}''')
        probs = F.softmax(Variable(out_with_temp.cpu()), dim=0).data.numpy()
        action = np.random.choice(list(range(body.action_dim)), p=probs)
        logger.debug3(f'''
        body: {body.aeb}, net idx: {start_idx}-{end_idx}
        probs: {probs}, action: {action}''')
        nanflat_action_a.append(action)
        start_idx = end_idx
    return nanflat_action_a


def multi_head_act_with_boltzmann(nanflat_body_a, state_a, net, nanflat_tau_a, gpu):
    nanflat_state_a = util.nanflatten(state_a)
    torch_states = []
    for state in nanflat_state_a:
        state = state.astype('float')
        torch_states.append(
            torch.from_numpy(state).float().unsqueeze_(dim=0))
    if torch.cuda.is_available() and gpu:
        for torch_state in torch_states:
            torch_state = torch_state.cuda()
    for torch_state in torch_states:
        torch_state = Variable(torch_state)
    outs = net.wrap_eval(torch_states)
    out_with_temp = [torch.div(x, t) for x, t in zip(outs, nanflat_tau_a)]
    logger.debug2(
        f'taus: {nanflat_tau_a}, outs: {outs}, out_with_temp: {out_with_temp}')
    nanflat_action_a = []
    for body, output in zip(nanflat_body_a, out_with_temp):
        probs = F.softmax(Variable(output.cpu()), dim=1).data.numpy()[0]
        action = np.random.choice(list(range(body.action_dim)), p=probs)
        logger.debug3(f'''
        body: {body.aeb}, output: {output},
        probs: {probs}, action: {action}''')
        nanflat_action_a.append(action)
    return nanflat_action_a


# Adapted from https://github.com/pytorch/examples/blob/master/reinforcement_learning/reinforce.py
def act_with_softmax(algo, state, body, gpu):
    '''Assumes actor network outputs one variable; the logits of a categorical probability distribution over the actions'''
<<<<<<< HEAD
    state_seq = algo.agent.len_state_buffer > 0
    torch_state = create_torch_state(state, body.state_buffer, state_seq, algo.agent.len_state_buffer)
=======
    recurrent = algo.agent.len_state_buffer > 0
    torch_state = create_torch_state(state, body.state_buffer, gpu, recurrent, algo.agent.len_state_buffer)
>>>>>>> 7feec508
    out = algo.get_actor_output(torch_state, evaluate=False)
    if type(out) is list:
        out = out[0]
    out.squeeze_(dim=0)
    probs = F.softmax(out, dim=0)
    m = Categorical(probs)
    action = m.sample()
    logger.debug2(f'Network output: {out.data}')
    logger.debug2(f'Probability of actions: {probs.data}')
    logger.debug(
        f'Action: {action.data[0]}, log prob: {m.log_prob(action).data[0]}')
    algo.saved_log_probs.append(m.log_prob(action))
    # Calculate entropy of the distribution
    H = - torch.sum(torch.mul(probs, torch.log(probs)))
    if np.isnan(H.data.cpu().numpy()):
        logger.debug(f'NaN entropy, setting to 0')
        H = torch.zeros(1)
        if torch.cuda.is_available() and gpu:
            H = H.cuda()
        H = Variable(H)
    algo.entropy.append(H)
    return action.data[0]


# Denny Britz has a very helpful implementation of an Actor Critic algorithm. This function is adapted from his approach. I highly recommend looking at his full implementation available here https://github.com/dennybritz/reinforcement-learning/blob/master/PolicyGradient/Continuous%20MountainCar%20Actor%20Critic%20Solution.ipynb
def act_with_gaussian(algo, state, body, gpu):
    '''Assumes net outputs two variables; the mean and std dev of a normal distribution'''
<<<<<<< HEAD
    state_seq = algo.agent.len_state_buffer > 0
    torch_state = create_torch_state(state, body.state_buffer, state_seq, algo.agent.len_state_buffer)
=======
    recurrent = algo.agent.len_state_buffer > 0
    torch_state = create_torch_state(state, body.state_buffer, gpu, recurrent, algo.agent.len_state_buffer)
>>>>>>> 7feec508
    [mu, sigma] = algo.get_actor_output(torch_state, evaluate=False)
    sigma = F.softplus(sigma) + 1e-5  # Ensures sigma > 0
    m = Normal(mu, sigma)
    action = m.sample()
    action = torch.clamp(action, -algo.continuous_action_clip, algo.continuous_action_clip)
    logger.debug2(
        f'Action: {action.data[0]}, log prob: {m.log_prob(action).data[0]}')
    algo.saved_log_probs.append(m.log_prob(action))
    # Calculate entropy of the distribution
    H = 0.5 * torch.log(2.0 * np.pi * np.e * sigma * sigma)
    if np.isnan(H.data.cpu().numpy()):
        logger.debug(f'NaN entropy, setting to 0')
        H = torch.zeros(1)
        if torch.cuda.is_available() and gpu:
            H = H.cuda()
        H = Variable(H)
    algo.entropy.append(H)
    return action.data


def act_with_multivariate_gaussian(algo, state, body, gpu):
    '''Assumes net outputs two tensors which contain the mean and std dev of a multivariate normal distribution'''
    raise NotImplementedError
    return np.nan


def update_linear_decay(cls, space_clock):
    epi = space_clock.get('epi')
    rise = cls.explore_var_end - cls.explore_var_start
    slope = rise / float(cls.explore_anneal_epi)
    explore_var = max(
        slope * (epi - 1) + cls.explore_var_start, cls.explore_var_end)
    cls.nanflat_explore_var_a = [explore_var] * cls.agent.body_num
    logger.debug3(
        f'nanflat_explore_var_a: {cls.nanflat_explore_var_a[0]}')
    return cls.nanflat_explore_var_a


def update_multi_linear_decay(cls, _space_clock):
    nanflat_explore_var_a = []
    for body in cls.agent.nanflat_body_a:
        # use body-clock instead of space clock
        epi = body.env.clock.get('epi')
        rise = cls.explore_var_end - cls.explore_var_start
        slope = rise / float(cls.explore_anneal_epi)
        explore_var = max(
            slope * (epi - 1) + cls.explore_var_start, cls.explore_var_end)
        nanflat_explore_var_a.append(explore_var)
    cls.nanflat_explore_var_a = nanflat_explore_var_a
    logger.debug3(f'nanflat_explore_var_a: {cls.nanflat_explore_var_a}')
    return cls.nanflat_explore_var_a


def decay_learning_rate(algo, nets):
    '''
    Decay learning rate for each net by the decay method update_lr() defined in them.
    In the future, might add more flexible lr adjustment, like boosting and decaying on need.
    '''
    space_clock = util.s_get(algo, 'aeb_space.clock')
    t = space_clock.get('total_t')
    if algo.decay_lr and t > algo.decay_lr_min_timestep:
        if t % algo.decay_lr_frequency == 0:
            for net in nets:
                net.update_lr()


act_fns = {
    'epsilon_greedy': act_with_epsilon_greedy,
    'multi_epsilon_greedy': multi_act_with_epsilon_greedy,
    'multi_head_epsilon_greedy': multi_head_act_with_epsilon_greedy,
    'atari_epsilon_greedy': act_with_epsilon_greedy_atari,
    'boltzmann': act_with_boltzmann,
    'multi_boltzmann': multi_act_with_boltzmann,
    'multi_head_boltzmann': multi_head_act_with_boltzmann,
    'gaussian': act_with_gaussian,
    'softmax': act_with_softmax
}


act_update_fns = {
    'linear_decay': update_linear_decay,
    'multi_linear_decay': update_multi_linear_decay,
}<|MERGE_RESOLUTION|>--- conflicted
+++ resolved
@@ -13,15 +13,9 @@
 import sys
 
 
-<<<<<<< HEAD
-def create_torch_state(state, state_buffer, state_seq=False, length=0, atari=False):
+def create_torch_state(state, state_buffer, gpu, state_seq=False, length=0):
     if state_seq:
-        '''Create sequence of inputs for nets that take sequences of states'''
-=======
-def create_torch_state(state, state_buffer, gpu, recurrent=False, length=0):
-    if recurrent:
-        '''Create sequence of inputs for recurrent net'''
->>>>>>> 7feec508
+        '''Create sequence of inputs for nets that take sequences of states as input'''
         logger.debug3(f'length of state buffer: {length}')
         if len(state_buffer) < length:
             PAD = np.zeros_like(state)
@@ -36,18 +30,13 @@
         logger.debug3(f'state buffer: {state_buffer.size}')
         '''Hack to fix buffer not storing the very first state in an epi'''
         if np.sum(state_buffer) == 0:
-<<<<<<< HEAD
             if atari:
                 state_buffer[-1] = util.transform_image(state)
             else:
                 state_buffer[-1] = state
         if atari:
             state_buffer = np.transpose(state_buffer, (1, 2, 0))
-        torch_state = Variable(torch.from_numpy(state_buffer).float())
-=======
-            state_buffer[-1] = state
         torch_state = torch.from_numpy(state_buffer).float()
->>>>>>> 7feec508
         torch_state.unsqueeze_(dim=0)
     else:
         torch_state = torch.from_numpy(state).float()
@@ -60,11 +49,7 @@
     return torch_state
 
 
-<<<<<<< HEAD
-def act_with_epsilon_greedy(body, state, net, epsilon, atari=False):
-=======
-def act_with_epsilon_greedy(body, state, net, epsilon, gpu):
->>>>>>> 7feec508
+def act_with_epsilon_greedy(body, state, net, epsilon, gpu, atari=False):
     '''
     Single body action with probability epsilon to select a random action,
     otherwise select the action associated with the largest q value
@@ -74,19 +59,14 @@
     else:
         state_seq = body.agent.len_state_buffer > 0
         logger.debug2(f'Length state buffer: {body.agent.len_state_buffer}')
-<<<<<<< HEAD
-        torch_state = create_torch_state(state, body.state_buffer, state_seq, body.agent.len_state_buffer, atari)
-=======
-        torch_state = create_torch_state(state, body.state_buffer, gpu, recurrent, body.agent.len_state_buffer)
->>>>>>> 7feec508
+        torch_state = create_torch_state(state, body.state_buffer, gpu, state_seq, body.agent.len_state_buffer, atari)
         out = net.wrap_eval(torch_state).squeeze_(dim=0)
         action = int(torch.max(out, dim=0)[1][0])
         logger.debug2(f'Outs {out} Action {action}')
     return action
 
 
-<<<<<<< HEAD
-def act_with_epsilon_greedy_atari(body, state, net, epsilon):
+def act_with_epsilon_greedy_atari(body, state, net, epsilon, gpu):
     '''
     Selects an action every four timesteps. The last action is repeated until the next action selection
     '''
@@ -94,7 +74,7 @@
     t = space_clock.get('t')
     logger.debug2(f't: {t}')
     if t % 4 == 1:
-        action = act_with_epsilon_greedy(body, state, net, epsilon, atari=True)
+        action = act_with_epsilon_greedy(body, state, net, epsilon, gpu, atari=True)
         body.agent.last_action = action
     else:
         action = body.agent.last_action
@@ -102,10 +82,7 @@
     return action
 
 
-def multi_act_with_epsilon_greedy(nanflat_body_a, state_a, net, nanflat_epsilon_a):
-=======
 def multi_act_with_epsilon_greedy(nanflat_body_a, state_a, net, nanflat_epsilon_a, gpu):
->>>>>>> 7feec508
     '''Multi-body nanflat_action_a on a single-pass from net. Uses epsilon-greedy but in a batch manner.'''
     nanflat_state_a = util.nanflatten(state_a)
     cat_state_a = np.concatenate(nanflat_state_a)
@@ -162,17 +139,10 @@
     return nanflat_action_a
 
 
-<<<<<<< HEAD
-def act_with_boltzmann(body, state, net, tau):
+def act_with_boltzmann(body, state, net, tau, gpu):
     state_seq = body.agent.len_state_buffer > 0
     logger.debug2(f'Length state buffer: {body.agent.len_state_buffer}')
-    torch_state = create_torch_state(state, body.state_buffer, state_seq, body.agent.len_state_buffer)
-=======
-def act_with_boltzmann(body, state, net, tau, gpu):
-    recurrent = body.agent.len_state_buffer > 0
-    logger.debug2(f'Length state buffer: {body.agent.len_state_buffer}')
-    torch_state = create_torch_state(state, body.state_buffer, gpu, recurrent, body.agent.len_state_buffer)
->>>>>>> 7feec508
+    torch_state = create_torch_state(state, body.state_buffer, gpu, state_seq, body.agent.len_state_buffer)
     out = net.wrap_eval(torch_state)
     out_with_temp = torch.div(out, tau).squeeze_(dim=0)
     probs = F.softmax(Variable(out_with_temp.cpu()), dim=0).data.numpy()
@@ -239,13 +209,8 @@
 # Adapted from https://github.com/pytorch/examples/blob/master/reinforcement_learning/reinforce.py
 def act_with_softmax(algo, state, body, gpu):
     '''Assumes actor network outputs one variable; the logits of a categorical probability distribution over the actions'''
-<<<<<<< HEAD
     state_seq = algo.agent.len_state_buffer > 0
-    torch_state = create_torch_state(state, body.state_buffer, state_seq, algo.agent.len_state_buffer)
-=======
-    recurrent = algo.agent.len_state_buffer > 0
-    torch_state = create_torch_state(state, body.state_buffer, gpu, recurrent, algo.agent.len_state_buffer)
->>>>>>> 7feec508
+    torch_state = create_torch_state(state, body.state_buffer, gpu, state_seq, algo.agent.len_state_buffer)
     out = algo.get_actor_output(torch_state, evaluate=False)
     if type(out) is list:
         out = out[0]
@@ -273,13 +238,8 @@
 # Denny Britz has a very helpful implementation of an Actor Critic algorithm. This function is adapted from his approach. I highly recommend looking at his full implementation available here https://github.com/dennybritz/reinforcement-learning/blob/master/PolicyGradient/Continuous%20MountainCar%20Actor%20Critic%20Solution.ipynb
 def act_with_gaussian(algo, state, body, gpu):
     '''Assumes net outputs two variables; the mean and std dev of a normal distribution'''
-<<<<<<< HEAD
     state_seq = algo.agent.len_state_buffer > 0
-    torch_state = create_torch_state(state, body.state_buffer, state_seq, algo.agent.len_state_buffer)
-=======
-    recurrent = algo.agent.len_state_buffer > 0
-    torch_state = create_torch_state(state, body.state_buffer, gpu, recurrent, algo.agent.len_state_buffer)
->>>>>>> 7feec508
+    torch_state = create_torch_state(state, body.state_buffer, gpu, state_seq, algo.agent.len_state_buffer)
     [mu, sigma] = algo.get_actor_output(torch_state, evaluate=False)
     sigma = F.softplus(sigma) + 1e-5  # Ensures sigma > 0
     m = Normal(mu, sigma)
