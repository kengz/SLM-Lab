from slm_lab.agent import net
from slm_lab.agent.algorithm import math_util, policy_util
from slm_lab.agent.algorithm.base import Algorithm
from slm_lab.agent.net import net_util
from slm_lab.lib import logger, util
from slm_lab.lib.decorator import lab_api
import numpy as np
import pydash as ps
import torch

logger = logger.get_logger(__name__)


class Reinforce(Algorithm):
    '''
    Implementation of REINFORCE (Williams, 1992) with baseline for discrete or continuous actions http://www-anw.cs.umass.edu/~barto/courses/cs687/williams92simple.pdf
    Adapted from https://github.com/pytorch/examples/blob/master/reinforcement_learning/reinforce.py
    Algorithm:
        0. Collect n episodes of data
        1. At each timestep in an episode
            - Calculate the advantage of that timestep
            - Multiply the advantage by the negative of the log probability of the action taken
        2. Sum all the values above.
        3. Calculate the gradient of this value with respect to all of the parameters of the network
        4. Update the network parameters using the gradient

    e.g. algorithm_spec:
    "algorithm": {
        "name": "Reinforce",
        "action_pdtype": "default",
        "action_policy": "default",
        "action_policy_update": "no_update",
        "explore_var_start": null,
        "explore_var_end": null,
        "explore_anneal_epi": null,
        "gamma": 0.99,
        "add_entropy": false,
        "entropy_coef": 0.01,
        "training_frequency": 1,
        "normalize_state": true
    }
    '''

    @lab_api
    def init_algorithm_params(self):
        '''Initialize other algorithm parameters'''
        # set default
        util.set_attr(self, dict(
            action_pdtype='default',
            action_policy='default',
            action_policy_update='no_update',
            explore_var_start=np.nan,
            explore_var_end=np.nan,
            explore_anneal_epi=np.nan,
        ))
        util.set_attr(self, self.algorithm_spec, [
            'action_pdtype',
            'action_policy',
            # theoretically, REINFORCE does not have policy update; but in this implementation we have such option
            'action_policy_update',
            'explore_var_start',
            'explore_var_end',
            'explore_anneal_epi',
            'gamma',  # the discount factor
            'add_entropy',
            'entropy_coef',
            'training_frequency',
            'normalize_state',
        ])
        self.to_train = 0
        self.action_policy = getattr(policy_util, self.action_policy)
        self.action_policy_update = getattr(policy_util, self.action_policy_update)
        self.body.explore_var = self.explore_var_start

    @lab_api
    def init_nets(self):
        '''
        Initialize the neural network used to learn the policy function from the spec
        Below we automatically select an appropriate net for a discrete or continuous action space if the setting is of the form 'MLPNet'. Otherwise the correct type of network is assumed to be specified in the spec.
        Networks for continuous action spaces have two heads and return two values, the first is a tensor containing the mean of the action policy, the second is a tensor containing the std deviation of the action policy. The distribution is assumed to be a Gaussian (Normal) distribution.
        Networks for discrete action spaces have a single head and return the logits for a categorical probability distribution over the discrete actions
        '''
        in_dim = self.body.state_dim
        out_dim = net_util.get_out_dim(self.body)
        NetClass = getattr(net, self.net_spec['type'])
        self.net = NetClass(self.net_spec, in_dim, out_dim)
        self.net_names = ['net']
        self.post_init_nets()

    @lab_api
    def calc_pdparam(self, x, evaluate=True, net=None):
        '''
        The pdparam will be the logits for discrete prob. dist., or the mean and std for continuous prob. dist.
        '''
        net = self.net if net is None else net
        if evaluate:
            pdparam = net.wrap_eval(x)
        else:
            net.train()
            pdparam = net(x)
        logger.debug(f'pdparam: {pdparam}')
        return pdparam

    @lab_api
    def act(self, state):
        body = self.body
<<<<<<< HEAD
        logger.debug(f'state: {state}')
        if self.normalize_state:
            state = policy_util.update_online_stats_and_normalize_state(
                body, state)
        logger.debug(f'mean: {body.state_mean}, std: {body.state_std_dev}, n: {body.state_n}')
        logger.debug(f'state after normalize: {state}')
=======
>>>>>>> 861657d2
        action, action_pd = self.action_policy(state, self, body)
        # sum for single and multi-action
        body.entropies.append(action_pd.entropy().sum(dim=0))
        body.log_probs.append(action_pd.log_prob(action.float()).sum(dim=0))
        assert not torch.isnan(body.log_probs[-1])
        if len(action.shape) == 0:  # scalar
            return action.cpu().numpy().astype(body.action_space.dtype).item()
        else:
            return action.cpu().numpy()

    @lab_api
    def sample(self):
        '''Samples a batch from memory'''
        batch = self.body.memory.sample()
<<<<<<< HEAD
        if self.normalize_state:
            batch = policy_util.normalize_states_and_next_states(
                self.body, batch)
        batch = util.to_torch_batch(batch, self.net.gpu, self.body.memory.is_episodic)
=======
        batch = util.to_torch_batch(batch, self.net.device, self.body.memory.is_episodic)
>>>>>>> 861657d2
        return batch

    @lab_api
    def train(self):
        if util.get_lab_mode() == 'enjoy':
            return np.nan
        if self.to_train == 1:
            batch = self.sample()
            loss = self.calc_policy_loss(batch)
            self.net.training_step(loss=loss, global_net=self.global_nets.get('net'))
            # reset
            self.to_train = 0
            self.body.log_probs = []
            self.body.entropies = []
            logger.debug(f'Policy loss: {loss}')
            return loss.item()
        else:
            return np.nan

    def calc_policy_loss(self, batch):
        '''Calculate the policy loss for a batch of data.'''
        # use simple returns as advs
        advs = math_util.calc_returns(batch, self.gamma)
        advs = math_util.standardize(advs)
        logger.debug(f'advs: {advs}')
        assert len(self.body.log_probs) == len(advs), f'batch_size of log_probs {len(self.body.log_probs)} vs advs: {len(advs)}'
        log_probs = torch.stack(self.body.log_probs)
        policy_loss = - log_probs * advs
        if self.add_entropy:
            entropies = torch.stack(self.body.entropies)
            policy_loss += (-self.entropy_coef * entropies)
        policy_loss = torch.sum(policy_loss)
        logger.debug(f'Actor policy loss: {policy_loss:.4f}')
        return policy_loss

    @lab_api
    def update(self):
        for net_name in self.net_names:
            net = getattr(self, net_name)
            net.update_lr(self.body.env.clock)
        explore_var = self.action_policy_update(self, self.body)
        return explore_var<|MERGE_RESOLUTION|>--- conflicted
+++ resolved
@@ -104,15 +104,11 @@
     @lab_api
     def act(self, state):
         body = self.body
-<<<<<<< HEAD
         logger.debug(f'state: {state}')
         if self.normalize_state:
-            state = policy_util.update_online_stats_and_normalize_state(
-                body, state)
+            state = policy_util.update_online_stats_and_normalize_state(body, state)
         logger.debug(f'mean: {body.state_mean}, std: {body.state_std_dev}, n: {body.state_n}')
         logger.debug(f'state after normalize: {state}')
-=======
->>>>>>> 861657d2
         action, action_pd = self.action_policy(state, self, body)
         # sum for single and multi-action
         body.entropies.append(action_pd.entropy().sum(dim=0))
@@ -127,14 +123,9 @@
     def sample(self):
         '''Samples a batch from memory'''
         batch = self.body.memory.sample()
-<<<<<<< HEAD
         if self.normalize_state:
-            batch = policy_util.normalize_states_and_next_states(
-                self.body, batch)
-        batch = util.to_torch_batch(batch, self.net.gpu, self.body.memory.is_episodic)
-=======
+            batch = policy_util.normalize_states_and_next_states(self.body, batch)
         batch = util.to_torch_batch(batch, self.net.device, self.body.memory.is_episodic)
->>>>>>> 861657d2
         return batch
 
     @lab_api
