from slm_lab.agent import net
from slm_lab.agent.algorithm import policy_util
from slm_lab.agent.algorithm.base import Algorithm
from slm_lab.agent.net import net_util
from slm_lab.lib import logger, util
from slm_lab.lib.decorator import lab_api
import numpy as np
import pydash as ps
import torch

logger = logger.get_logger(__name__)


class SARSA(Algorithm):
    '''
    Implementation of SARSA.

    Algorithm:
    Repeat:
        1. Collect some examples by acting in the environment and store them in an on policy replay memory (either batch or episodic)
        2. For each example calculate the target (bootstrapped estimate of the discounted value of the state and action taken), y, using a neural network to approximate the Q function. s_t' is the next state following the action actually taken, a_t. a_t' is the action actually taken in the next state s_t'.
                y_t = r_t + gamma * Q(s_t', a_t')
        4. For each example calculate the current estimate of the discounted value of the state and action taken
                x_t = Q(s_t, a_t)
        5. Calculate L(x, y) where L is a regression loss (eg. mse)
        6. Calculate the gradient of L with respect to all the parameters in the network and update the network parameters using the gradient

    e.g. algorithm_spec
    "algorithm": {
        "name": "SARSA",
        "action_pdtype": "default",
        "action_policy": "boltzmann",
        "action_policy_update": "linear_decay",
        "explore_var_start": 1.5,
        "explore_var_end": 0.3,
        "explore_anneal_epi": 10,
        "gamma": 0.99,
        "training_frequency": 10,
        "normalize_state": true
    }
    '''

    @lab_api
    def init_algorithm_params(self):
        '''Initialize other algorithm parameters.'''
        # set default
        util.set_attr(self, dict(
            action_pdtype='default',
            action_policy='default',
            action_policy_update='no_update',
            explore_var_start=np.nan,
            explore_var_end=np.nan,
            explore_anneal_epi=np.nan,
        ))
        util.set_attr(self, self.algorithm_spec, [
            'action_pdtype',
            'action_policy',
            'action_policy_update',
            # explore_var is epsilon, tau or etc. depending on the action policy
            # these control the trade off between exploration and exploitaton
            'explore_var_start',
            'explore_var_end',
            'explore_anneal_epi',
            'gamma',  # the discount factor
            'training_frequency',  # how often to train for batch training (once each training_frequency time steps)
            'normalize_state',
        ])
        self.to_train = 0
        self.action_policy = getattr(policy_util, self.action_policy)
        self.action_policy_update = getattr(policy_util, self.action_policy_update)
        self.body.explore_var = self.explore_var_start

    @lab_api
    def init_nets(self):
        '''Initialize the neural network used to learn the Q function from the spec'''
        if 'Recurrent' in self.net_spec['type']:
            self.net_spec.update(seq_len=self.net_spec['seq_len'])
        in_dim = self.body.state_dim
        out_dim = net_util.get_out_dim(self.body)
        NetClass = getattr(net, self.net_spec['type'])
        self.net = NetClass(self.net_spec, in_dim, out_dim)
        self.net_names = ['net']
        self.post_init_nets()

    @lab_api
    def calc_pdparam(self, x, evaluate=True, net=None):
        '''
        To get the pdparam for action policy sampling, do a forward pass of the appropriate net, and pick the correct outputs.
        The pdparam will be the logits for discrete prob. dist., or the mean and std for continuous prob. dist.
        '''
        net = self.net if net is None else net
        if evaluate:
            pdparam = net.wrap_eval(x)
        else:
            net.train()
            pdparam = net(x)
        logger.debug(f'pdparam: {pdparam}')
        return pdparam

    @lab_api
    def act(self, state):
        '''Note, SARSA is discrete-only'''
        body = self.body
<<<<<<< HEAD
        if self.normalize_state:
            state = policy_util.update_online_stats_and_normalize_state(
                body, state)
=======
>>>>>>> 861657d2
        action, action_pd = self.action_policy(state, self, body)
        # sum for single and multi-action
        body.entropies.append(action_pd.entropy().sum(dim=0))
        body.log_probs.append(action_pd.log_prob(action.float()).sum(dim=0))
        assert not torch.isnan(body.log_probs[-1])
        if len(action.shape) == 0:  # scalar
            return action.cpu().numpy().astype(body.action_space.dtype).item()
        else:
            return action.cpu().numpy()

    def calc_q_targets(self, batch):
        '''Computes the target Q values for a batch of experiences'''
        q_preds = self.net.wrap_eval(batch['states'])
        next_q_preds = self.net.wrap_eval(batch['next_states'])
        action_idxs = batch['next_actions'].long()
        # Get the q value for the next action that was actually taken
        batch_size = len(batch['dones'])
        act_next_q_preds = next_q_preds[range(batch_size), action_idxs]
        # Bellman equation: compute max_q_targets using reward and max estimated Q values (0 if no next_state)
        act_q_targets = batch['rewards'] + self.gamma * (1 - batch['dones']) * act_next_q_preds
        act_q_targets.unsqueeze_(1)
        # To train only for action taken, set q_target = q_pred for action not taken so that loss is 0
        q_targets = (act_q_targets * batch['one_hot_actions']) + (q_preds * (1 - batch['one_hot_actions']))
        logger.debug(f'q_targets: {q_targets}')
        return q_targets

    @lab_api
    def sample(self):
        '''Samples a batch from memory'''
        batch = self.body.memory.sample()
        # one-hot actions to calc q_targets
        if self.body.is_discrete:
            batch['one_hot_actions'] = util.to_one_hot(batch['actions'], self.body.action_space.high)
        # this is safe for next_action at done since the calculated act_next_q_preds will be multiplied by (1 - batch['dones'])
        batch['next_actions'] = np.zeros_like(batch['actions'])
        batch['next_actions'][:-1] = batch['actions'][1:]
<<<<<<< HEAD
        if self.normalize_state:
            batch = policy_util.normalize_states_and_next_states(
                self.body, batch)
        batch = util.to_torch_batch(batch, self.net.gpu, self.body.memory.is_episodic)
=======
        batch = util.to_torch_batch(batch, self.net.device, self.body.memory.is_episodic)
>>>>>>> 861657d2
        return batch

    @lab_api
    def train(self):
        '''
        Completes one training step for the agent if it is time to train.
        Otherwise this function does nothing.
        '''
        if util.get_lab_mode() == 'enjoy':
            return np.nan
        if self.to_train == 1:
            batch = self.sample()
            with torch.no_grad():
                q_targets = self.calc_q_targets(batch)
            loss = self.net.training_step(batch['states'], q_targets, global_net=self.global_nets.get('net'))
            # reset
            self.to_train = 0
            self.body.log_probs = []
            self.body.entropies = []
            logger.debug(f'Loss: {loss}')
            return loss.item()
        else:
            return np.nan

    @lab_api
    def update(self):
        '''Update the agent after training'''
        for net_name in self.net_names:
            net = getattr(self, net_name)
            net.update_lr(self.body.env.clock)
        explore_var = self.action_policy_update(self, self.body)
        return explore_var<|MERGE_RESOLUTION|>--- conflicted
+++ resolved
@@ -101,12 +101,8 @@
     def act(self, state):
         '''Note, SARSA is discrete-only'''
         body = self.body
-<<<<<<< HEAD
         if self.normalize_state:
-            state = policy_util.update_online_stats_and_normalize_state(
-                body, state)
-=======
->>>>>>> 861657d2
+            state = policy_util.update_online_stats_and_normalize_state(body, state)
         action, action_pd = self.action_policy(state, self, body)
         # sum for single and multi-action
         body.entropies.append(action_pd.entropy().sum(dim=0))
@@ -143,14 +139,9 @@
         # this is safe for next_action at done since the calculated act_next_q_preds will be multiplied by (1 - batch['dones'])
         batch['next_actions'] = np.zeros_like(batch['actions'])
         batch['next_actions'][:-1] = batch['actions'][1:]
-<<<<<<< HEAD
         if self.normalize_state:
-            batch = policy_util.normalize_states_and_next_states(
-                self.body, batch)
-        batch = util.to_torch_batch(batch, self.net.gpu, self.body.memory.is_episodic)
-=======
+            batch = policy_util.normalize_states_and_next_states(self.body, batch)
         batch = util.to_torch_batch(batch, self.net.device, self.body.memory.is_episodic)
->>>>>>> 861657d2
         return batch
 
     @lab_api
