'''
Action policy methods to sampling actions
Algorithm provides a `calc_pdparam` which takes a state and do a forward pass through its net,
and the pdparam is used to construct an action probability distribution as appropriate per the action type as indicated by the body
Then the prob. dist. is used to sample action.

The default form looks like:
```
ActionPD, pdparam, body = init_action_pd(state, algorithm, body)
action, action_pd = sample_action_pd(ActionPD, pdparam, body)
```

We can also augment pdparam before sampling - as in the case of Boltzmann sampling,
or do epsilon-greedy to use pdparam-sampling or random sampling.
'''
from slm_lab.lib import logger, util
from torch import distributions
import numpy as np
import pydash as ps
import torch

logger = logger.get_logger(__name__)


# probability distributions constraints for different action types; the first in the list is the default
ACTION_PDS = {
    'continuous': ['Normal', 'Beta', 'Gumbel', 'LogNormal'],
    'multi_continuous': ['MultivariateNormal'],
    'discrete': ['Categorical', 'Argmax'],
    'multi_discrete': ['MultiCategorical'],
    'multi_binary': ['Bernoulli'],
}


class Argmax(distributions.Categorical):
    '''
    Special distribution class for argmax sampling, where probability is always 1 for the argmax.
    NOTE although argmax is not a sampling distribution, this implementation is for API consistency.
    '''

    def __init__(self, probs=None, logits=None, validate_args=None):
        if probs is not None:
            new_probs = torch.zeros_like(probs, dtype=torch.float)
            new_probs[torch.argmax(probs, dim=0)] = 1.0
            probs = new_probs
        elif logits is not None:
            new_logits = torch.full_like(logits, -1e8, dtype=torch.float)
            max_idx = torch.argmax(logits, dim=0)
            new_logits[max_idx] = logits[max_idx]
            logits = new_logits

        super(Argmax, self).__init__(probs=probs, logits=logits, validate_args=validate_args)


class MultiCategorical(distributions.Categorical):
    '''MultiCategorical as collection of Categoricals'''

    def __init__(self, probs=None, logits=None, validate_args=None):
        self.categoricals = []
        if probs is None:
            probs = [None] * len(logits)
        elif logits is None:
            logits = [None] * len(probs)
        else:
            raise ValueError('Either probs or logits must be None')

        for sub_probs, sub_logits in zip(probs, logits):
            categorical = distributions.Categorical(probs=sub_probs, logits=sub_logits, validate_args=validate_args)
            self.categoricals.append(categorical)

    @property
    def logits(self):
        return [cat.logits for cat in self.categoricals]

    @property
    def probs(self):
        return [cat.probs for cat in self.categoricals]

    @property
    def param_shape(self):
        return [cat.param_shape for cat in self.categoricals]

    @property
    def mean(self):
        return torch.stack([cat.mean for cat in self.categoricals])

    @property
    def variance(self):
        return torch.stack([cat.variance for cat in self.categoricals])

    def sample(self, sample_shape=torch.Size()):
        return torch.stack([cat.sample(sample_shape=sample_shape) for cat in self.categoricals])

    def log_prob(self, value):
        return torch.stack([cat.log_prob(value[idx]) for idx, cat in enumerate(self.categoricals)])

    def entropy(self):
        return torch.stack([cat.entropy() for cat in self.categoricals])

    def enumerate_support(self):
        return [cat.enumerate_support() for cat in self.categoricals]


setattr(distributions, 'Argmax', Argmax)
setattr(distributions, 'MultiCategorical', MultiCategorical)


# base methods


def try_preprocess(state, algorithm, body, append=True):
    '''Try calling preprocess as implemented in body's memory to use for net input'''
    if hasattr(body.memory, 'preprocess_state'):
        state = body.memory.preprocess_state(state, append=append)
    # as float, and always as minibatch for net input
    state = torch.from_numpy(state).float().unsqueeze_(dim=0)
    return state


def cond_squeeze(out):
    '''Helper to squeeze output depending if it is tensor (discrete pdparam) or list of tensors (continuous pdparam of loc and scale)'''
    if isinstance(out, list):
        for out_t in out:
            out_t.squeeze_(dim=0)
    else:
        out.squeeze_(dim=0)
    return out


def init_action_pd(state, algorithm, body, append=True):
    '''
    Build the proper action prob. dist. to use for action sampling.
    state is passed through algorithm's net via calc_pdparam, which the algorithm must implement using its proper net.
    This will return body, ActionPD and pdparam to allow augmentation, e.g. applying temperature tau to pdparam for boltzmann.
    Then, output must be called with sample_action_pd(body, ActionPD, pdparam) to sample action.
    @returns {cls, tensor, *} ActionPD, pdparam, body
    '''
    pdtypes = ACTION_PDS[body.action_type]
    assert body.action_pdtype in pdtypes, f'Pdtype {body.action_pdtype} is not compatible/supported with action_type {body.action_type}. Options are: {ACTION_PDS[body.action_type]}'
    ActionPD = getattr(distributions, body.action_pdtype)

    state = try_preprocess(state, algorithm, body, append=append)
    state = state.to(algorithm.net.device)
    pdparam = algorithm.calc_pdparam(state, evaluate=False)
    return ActionPD, pdparam, body


def sample_action_pd(ActionPD, pdparam, body):
    '''
    This uses the outputs from init_action_pd and an optionally augmented pdparam to construct a action_pd for sampling action
    @returns {tensor, distribution} action, action_pd A sampled action, and the prob. dist. used for sampling to enable calculations like kl, entropy, etc. later.
    '''
    pdparam = cond_squeeze(pdparam)
    if body.is_discrete:
        action_pd = ActionPD(logits=pdparam)
    else:  # continuous outputs a list, loc and scale
        assert len(pdparam) == 2, pdparam
        # scale (stdev) must be >0, use softplus
        if pdparam[1] < 5:
            pdparam[1] = torch.log(1 + torch.exp(pdparam[1])) + 1e-8
        action_pd = ActionPD(*pdparam)
    action = action_pd.sample()
    return action, action_pd


# interface action sampling methods


def default(state, algorithm, body):
    '''Plain policy by direct sampling using outputs of net as logits and constructing ActionPD as appropriate'''
    ActionPD, pdparam, body = init_action_pd(state, algorithm, body)
    action, action_pd = sample_action_pd(ActionPD, pdparam, body)
    return action, action_pd


def random(state, algorithm, body):
    '''Random action sampling that returns the same data format as default(), but without forward pass. Uses gym.space.sample()'''
<<<<<<< HEAD
    ActionPD, pdparam, body = init_action_pd(state, algorithm, body)
=======
    state = try_preprocess(state, algorithm, body, append=True)  # for consistency with init_action_pd inner logic
>>>>>>> 9893731e
    if body.is_discrete:
        action_pd = distributions.Categorical(logits=torch.ones(body.action_space.high, device=algorithm.net.device))
    else:
        action_pd = distributions.Uniform(low=torch.tensor(body.action_space.low).float(), high=torch.tensor(body.action_space.high).float())
    sample = body.action_space.sample()
    action = torch.tensor(sample, device=algorithm.net.device)
    return action, action_pd


def epsilon_greedy(state, algorithm, body):
    '''Epsilon-greedy policy: with probability epsilon, do random action, otherwise do default sampling.'''
    if util.get_lab_mode() == 'enjoy':
        return default(state, algorithm, body)
    epsilon = body.explore_var
    if epsilon > np.random.rand():
        return random(state, algorithm, body)
    else:
        return default(state, algorithm, body)


def boltzmann(state, algorithm, body):
    '''
    Boltzmann policy: adjust pdparam with temperature tau; the higher the more randomness/noise in action.
    '''
    if util.get_lab_mode() == 'enjoy':
        return default(state, algorithm, body)
    tau = body.explore_var
    ActionPD, pdparam, body = init_action_pd(state, algorithm, body)
    pdparam /= tau
    action, action_pd = sample_action_pd(ActionPD, pdparam, body)
    return action, action_pd


# multi-body policy with a single forward pass to calc pdparam

def multi_default(states, algorithm, body_list, pdparam):
    '''
    Apply default policy body-wise
    Note, for efficiency, do a single forward pass to calculate pdparam, then call this policy like:
    @example

    pdparam = self.calc_pdparam(state, evaluate=False)
    action_a, action_pd_a = self.action_policy(pdparam, self, body_list)
    '''
    pdparam.squeeze_(dim=0)
    # assert pdparam has been chunked
    assert len(pdparam.shape) > 1 and len(pdparam) == len(body_list), f'pdparam shape: {pdparam.shape}, bodies: {len(body_list)}'
    action_list, action_pd_a = [], []
    for idx, sub_pdparam in enumerate(pdparam):
        body = body_list[idx]
        try_preprocess(states[idx], algorithm, body, append=True)  # for consistency with init_action_pd inner logic
        ActionPD = getattr(distributions, body.action_pdtype)
        action, action_pd = sample_action_pd(ActionPD, sub_pdparam, body)
        action_list.append(action)
        action_pd_a.append(action_pd)
    action_a = torch.tensor(action_list, device=algorithm.net.device).unsqueeze_(dim=1)
    return action_a, action_pd_a


def multi_random(states, algorithm, body_list, pdparam):
    '''Apply random policy body-wise.'''
    pdparam.squeeze_(dim=0)
    action_list, action_pd_a = [], []
    for idx, body in body_list:
        action, action_pd = random(states[idx], algorithm, body)
        action_list.append(action)
        action_pd_a.append(action_pd)
    action_a = torch.tensor(action_list, device=algorithm.net.device).unsqueeze_(dim=1)
    return action_a, action_pd_a


def multi_epsilon_greedy(states, algorithm, body_list, pdparam):
    '''Apply epsilon-greedy policy body-wise'''
    assert len(pdparam) > 1 and len(pdparam) == len(body_list), f'pdparam shape: {pdparam.shape}, bodies: {len(body_list)}'
    if util.get_lab_mode() == 'enjoy':
        return multi_default(states, algorithm, body_list, pdparam)
    action_list, action_pd_a = [], []
    for idx, sub_pdparam in enumerate(pdparam):
        body = body_list[idx]
        epsilon = body.explore_var
        if epsilon > np.random.rand():
            action, action_pd = random(states[idx], algorithm, body)
        else:
            try_preprocess(states[idx], algorithm, body, append=True)  # for consistency with init_action_pd inner logic
            ActionPD = getattr(distributions, body.action_pdtype)
            action, action_pd = sample_action_pd(ActionPD, sub_pdparam, body)
        action_list.append(action)
        action_pd_a.append(action_pd)
    action_a = torch.tensor(action_list, device=algorithm.net.device).unsqueeze_(dim=1)
    return action_a, action_pd_a


def multi_boltzmann(states, algorithm, body_list, pdparam):
    '''Apply Boltzmann policy body-wise'''
    # pdparam.squeeze_(dim=0)
    assert len(pdparam) > 1 and len(pdparam) == len(body_list), f'pdparam shape: {pdparam.shape}, bodies: {len(body_list)}'
    if util.get_lab_mode() == 'enjoy':
        return multi_default(states, algorithm, body_list, pdparam)
    action_list, action_pd_a = [], []
    for idx, sub_pdparam in enumerate(pdparam):
        body = body_list[idx]
        try_preprocess(states[idx], algorithm, body, append=True)  # for consistency with init_action_pd inner logic
        tau = body.explore_var
        sub_pdparam /= tau
        ActionPD = getattr(distributions, body.action_pdtype)
        action, action_pd = sample_action_pd(ActionPD, sub_pdparam, body)
        action_list.append(action)
        action_pd_a.append(action_pd)
    action_a = torch.tensor(action_list, device=algorithm.net.device).unsqueeze_(dim=1)
    return action_a, action_pd_a


# generic rate decay methods


def _linear_decay(start_val, end_val, anneal_step, step):
    '''Simple linear decay with annealing'''
    rise = end_val - start_val
    slope = rise / anneal_step
    val = max(slope * step + start_val, end_val)
    return val


def _rate_decay(start_val, end_val, anneal_step, step, decay_rate=0.9, frequency=20.):
    '''Compounding rate decay that anneals in 20 decay iterations until anneal_step'''
    step_per_decay = anneal_step / frequency
    decay_step = step / step_per_decay
    val = max(np.power(decay_rate, decay_step) * start_val, end_val)
    return val


def _periodic_decay(start_val, end_val, anneal_step, step, frequency=60.):
    '''
    Linearly decaying sinusoid that decays in roughly 10 iterations until explore_anneal_epi
    Plot the equation below to see the pattern
    suppose sinusoidal decay, start_val = 1, end_val = 0.2, stop after 60 unscaled x steps
    then we get 0.2+0.5*(1-0.2)(1 + cos x)*(1-x/60)
    '''
    x_freq = frequency
    step_per_decay = anneal_step / x_freq
    x = step / step_per_decay
    unit = start_val - end_val
    val = end_val * 0.5 * unit * (1 + np.cos(x) * (1 - x / x_freq))
    val = max(val, end_val)
    return val


# action policy update methods

def no_update(algorithm, body):
    '''No update, but exists for API consistency'''
    return body.explore_var


def fn_decay_explore_var(algorithm, body, fn):
    '''Apply a function to decay explore_var'''
    epi = body.env.clock.get('epi')
    body.explore_var = fn(algorithm.explore_var_start, algorithm.explore_var_end, algorithm.explore_anneal_epi, epi)
    return body.explore_var


def linear_decay(algorithm, body):
    '''Apply linear decay to explore_var'''
    return fn_decay_explore_var(algorithm, body, _linear_decay)


def rate_decay(algorithm, body):
    '''Apply _rate_decay to explore_var'''
    return fn_decay_explore_var(algorithm, body, _rate_decay)


def periodic_decay(algorithm, body):
    '''Apply _periodic_decay to explore_var'''
    return fn_decay_explore_var(algorithm, body, _periodic_decay)


# misc calc methods


def guard_multi_pdparams(pdparams, body):
    '''Guard pdparams for multi action'''
    action_dim = body.action_dim
    is_multi_action = ps.is_iterable(action_dim)
    if is_multi_action:
        assert ps.is_list(pdparams)
        pdparams = [t.clone() for t in pdparams]  # clone for grad safety
        assert len(pdparams) == len(action_dim), pdparams
        # transpose into (batch_size, [action_dims])
        pdparams = [list(torch.split(t, action_dim, dim=0)) for t in torch.cat(pdparams, dim=1)]
    return pdparams


def calc_log_probs(algorithm, net, body, batch):
    '''
    Method to calculate log_probs fresh from batch data
    Body already stores log_prob from self.net. This is used for PPO where log_probs needs to be recalculated.
    '''
    states, actions = batch['states'], batch['actions']
    action_dim = body.action_dim
    is_multi_action = ps.is_iterable(action_dim)
    # construct log_probs for each state-action
    pdparams = algorithm.calc_pdparam(states, net=net)
    pdparams = guard_multi_pdparams(pdparams, body)
    assert len(pdparams) == len(states), f'batch_size of pdparams: {len(pdparams)} vs states: {len(states)}'

    pdtypes = ACTION_PDS[body.action_type]
    ActionPD = getattr(distributions, body.action_pdtype)

    log_probs = []
    for idx, pdparam in enumerate(pdparams):
        if not is_multi_action:  # already cloned  for multi_action above
            pdparam = pdparam.clone()  # clone for grad safety
        _action, action_pd = sample_action_pd(ActionPD, pdparam, body)
        log_probs.append(action_pd.log_prob(actions[idx].float()).sum(dim=0))
    log_probs = torch.stack(log_probs)
    assert not torch.isnan(log_probs).any(), f'log_probs: {log_probs}, \npdparams: {pdparams} \nactions: {actions}'
    logger.debug(f'log_probs: {log_probs}')
    return log_probs


def update_online_stats(body, state):
    '''
    Method to calculate the running mean and standard deviation of the state space.
    See https://www.johndcook.com/blog/standard_deviation/ for more details
    for n >= 1
        M_n = M_n-1 + (state - M_n-1) / n
        S_n = S_n-1 + (state - M_n-1) * (state - M_n)
        variance = S_n / (n - 1)
        std_dev = sqrt(variance)
    '''
    logger.debug(f'mean: {body.state_mean}, std: {body.state_std_dev}, num examples: {body.state_n}')
    # Assumes only one state is given
    if ("Atari" in body.memory.__class__.__name__):
        assert state.ndim == 3
    elif getattr(body.memory, 'raw_state_dim', False):
        assert state.size == body.memory.raw_state_dim
    else:
        assert state.size == body.state_dim
    mean = body.state_mean
    body.state_n += 1
    if np.isnan(mean).any():
        assert np.isnan(body.state_std_dev_int)
        assert np.isnan(body.state_std_dev)
        body.state_mean = state
        body.state_std_dev_int = 0
        body.state_std_dev = 0
    else:
        assert body.state_n > 1
        body.state_mean = mean + (state - mean) / body.state_n
        body.state_std_dev_int = body.state_std_dev_int + (state - mean) * (state - body.state_mean)
        body.state_std_dev = np.sqrt(body.state_std_dev_int / (body.state_n - 1))
        # Guard against very small std devs
        if (body.state_std_dev < 1e-8).any():
            body.state_std_dev[np.where(body.state_std_dev < 1e-8)] += 1e-8
    logger.debug(f'new mean: {body.state_mean}, new std: {body.state_std_dev}, num examples: {body.state_n}')


def normalize_state(body, state):
    '''
    Normalizes one or more states using a running mean and new_std_dev
    Details of the normalization from Deep RL Bootcamp, L6
    https://www.youtube.com/watch?v=8EcdaCk9KaQ&feature=youtu.be
    '''
    same_shape = state.shape == body.state_mean.shape
    has_preprocess = getattr(body.memory, 'preprocess_state', False)
    if ("Atari" in body.memory.__class__.__name__):
        # never normalize atari, it has its own normalization step
        logger.debug('skipping normalizing for Atari, already handled by preprocess')
        return state
    elif same_shape:
        # if not atari, always normalize the state the first time we see it during act
        # if the shape is not transformed in some way
        if np.sum(body.state_std_dev) == 0:
            return np.clip(state - body.state_mean, -10, 10)
        else:
            return np.clip((state - body.state_mean) / body.state_std_dev, -10, 10)
    elif ("Replay" in body.memory.__class__.__name__) and has_preprocess:
        # normalization handled by preprocess_state function in the memory
        logger.debug('skipping normalizing, already handled by preprocess')
        return state
    else:
        # broadcastable sample from an un-normalized memory so we should normalize
        logger.debug('normalizing sample from memory')
        if np.sum(body.state_std_dev) == 0:
            return np.clip(state - body.state_mean, -10, 10)
        else:
            return np.clip((state - body.state_mean) / body.state_std_dev, -10, 10)


# TODO Not currently used, this will crash for more exotic memory structures
# def unnormalize_state(body, state):
#     '''
#     Un-normalizes one or more states using a running mean and new_std_dev
#     '''
#     return state * body.state_mean + body.state_std_dev


def update_online_stats_and_normalize_state(body, state):
    '''
    Convenience combination function for updating running state mean and std_dev and normalizing the state in one go.
    '''
    logger.debug(f'state: {state}')
    update_online_stats(body, state)
    state = normalize_state(body, state)
    logger.debug(f'normalized state: {state}')
    return state


def normalize_states_and_next_states(body, batch, episodic_flag=None):
    '''
    Convenience function for normalizing the states and next states in a batch of data
    '''
    logger.debug(f'states: {batch["states"].shape}, {batch["states"]}')
    logger.debug(f'next states: {batch["next_states"].shape}, {batch["next_states"]}')
    episodic = episodic_flag if episodic_flag is not None else body.memory.is_episodic
    logger.debug(f'Episodic: {episodic}, episodic_flag: {episodic_flag}, body.memory: {body.memory.is_episodic}')
    if episodic:
        normalized = []
        for epi in batch['states']:
            normalized.append(normalize_state(body, epi))
        batch['states'] = normalized
        normalized = []
        for epi in batch['next_states']:
            normalized.append(normalize_state(body, epi))
        batch['next_states'] = normalized
    else:
        batch['states'] = normalize_state(body, batch['states'])
        batch['next_states'] = normalize_state(body, batch['next_states'])
    logger.debug(f'normalized states: {batch["states"].shape}, {batch["states"]}')
    logger.debug(f'normalized next states: {batch["next_states"].shape}, {batch["next_states"]}')
    return batch<|MERGE_RESOLUTION|>--- conflicted
+++ resolved
@@ -175,11 +175,7 @@
 
 def random(state, algorithm, body):
     '''Random action sampling that returns the same data format as default(), but without forward pass. Uses gym.space.sample()'''
-<<<<<<< HEAD
-    ActionPD, pdparam, body = init_action_pd(state, algorithm, body)
-=======
     state = try_preprocess(state, algorithm, body, append=True)  # for consistency with init_action_pd inner logic
->>>>>>> 9893731e
     if body.is_discrete:
         action_pd = distributions.Categorical(logits=torch.ones(body.action_space.high, device=algorithm.net.device))
     else:
