'''
Action policy methods to sampling actions
Algorithm provides a `calc_pdparam` which takes a state and do a forward pass through its net,
and the pdparam is used to construct an action probability distribution as appropriate per the action type as indicated by the body
Then the prob. dist. is used to sample action.

The default form looks like:
```
ActionPD, pdparam, body = init_action_pd(state, algorithm, body)
action, action_pd = sample_action_pd(ActionPD, pdparam, body)
```

We can also augment pdparam before sampling - as in the case of Boltzmann sampling,
or do epsilon-greedy to use pdparam-sampling or random sampling.
'''
from slm_lab.lib import logger, util
from torch import distributions
import numpy as np
import pydash as ps
import torch

logger = logger.get_logger(__name__)


# probability distributions constraints for different action types; the first in the list is the default
ACTION_PDS = {
    'continuous': ['Normal', 'Beta', 'Gumbel', 'LogNormal'],
    'multi_continuous': ['MultivariateNormal'],
    'discrete': ['Categorical', 'Argmax'],
    'multi_discrete': ['MultiCategorical'],
    'multi_binary': ['Bernoulli'],
}


class Argmax(distributions.Categorical):
    '''
    Special distribution class for argmax sampling, where probability is always 1 for the argmax.
    NOTE although argmax is not a sampling distribution, this implementation is for API consistency.
    '''

    def __init__(self, probs=None, logits=None, validate_args=None):
        if probs is not None:
            new_probs = torch.zeros_like(probs, dtype=torch.float)
            new_probs[torch.argmax(probs, dim=0)] = 1.0
            probs = new_probs
        elif logits is not None:
            new_logits = torch.full_like(logits, -1e8, dtype=torch.float)
            max_idx = torch.argmax(logits, dim=0)
            new_logits[max_idx] = logits[max_idx]
            logits = new_logits

        super(Argmax, self).__init__(probs=probs, logits=logits, validate_args=validate_args)


class MultiCategorical(distributions.Categorical):
    '''MultiCategorical as collection of Categoricals'''

    def __init__(self, probs=None, logits=None, validate_args=None):
        self.categoricals = []
        if probs is None:
            probs = [None] * len(logits)
        elif logits is None:
            logits = [None] * len(probs)
        else:
            raise ValueError('Either probs or logits must be None')

        for sub_probs, sub_logits in zip(probs, logits):
            categorical = distributions.Categorical(probs=sub_probs, logits=sub_logits, validate_args=validate_args)
            self.categoricals.append(categorical)

    @property
    def logits(self):
        return [cat.logits for cat in self.categoricals]

    @property
    def probs(self):
        return [cat.probs for cat in self.categoricals]

    @property
    def param_shape(self):
        return [cat.param_shape for cat in self.categoricals]

    @property
    def mean(self):
        return torch.stack([cat.mean for cat in self.categoricals])

    @property
    def variance(self):
        return torch.stack([cat.variance for cat in self.categoricals])

    def sample(self, sample_shape=torch.Size()):
        return torch.stack([cat.sample(sample_shape=sample_shape) for cat in self.categoricals])

    def log_prob(self, value):
        return torch.stack([cat.log_prob(value[idx]) for idx, cat in enumerate(self.categoricals)])

    def entropy(self):
        return torch.stack([cat.entropy() for cat in self.categoricals])

    def enumerate_support(self):
        return [cat.enumerate_support() for cat in self.categoricals]


setattr(distributions, 'Argmax', Argmax)
setattr(distributions, 'MultiCategorical', MultiCategorical)


# base methods


def try_preprocess(state, algorithm, body, append=True):
    '''Try calling preprocess as implemented in body's memory to use for net input'''
    if hasattr(body.memory, 'preprocess_state'):
        state = body.memory.preprocess_state(state, append=append)
    # as float, and always as minibatch for net input
    state = torch.from_numpy(state).float().unsqueeze_(dim=0)
    return state


def cond_squeeze(out):
    '''Helper to squeeze output depending if it is tensor (discrete pdparam) or list of tensors (continuous pdparam of loc and scale)'''
    if isinstance(out, list):
        for out_t in out:
            out_t.squeeze_(dim=0)
    else:
        out.squeeze_(dim=0)
    return out


def init_action_pd(state, algorithm, body, append=True):
    '''
    Build the proper action prob. dist. to use for action sampling.
    state is passed through algorithm's net via calc_pdparam, which the algorithm must implement using its proper net.
    This will return body, ActionPD and pdparam to allow augmentation, e.g. applying temperature tau to pdparam for boltzmann.
    Then, output must be called with sample_action_pd(body, ActionPD, pdparam) to sample action.
    @returns {cls, tensor, *} ActionPD, pdparam, body
    '''
    pdtypes = ACTION_PDS[body.action_type]
    assert body.action_pdtype in pdtypes, f'Pdtype {body.action_pdtype} is not compatible/supported with action_type {body.action_type}. Options are: {ACTION_PDS[body.action_type]}'
    ActionPD = getattr(distributions, body.action_pdtype)

    state = try_preprocess(state, algorithm, body, append=append)
    state = state.to(algorithm.net.device)
    pdparam = algorithm.calc_pdparam(state, evaluate=False)
    return ActionPD, pdparam, body


def sample_action_pd(ActionPD, pdparam, body):
    '''
    This uses the outputs from init_action_pd and an optionally augmented pdparam to construct a action_pd for sampling action
    @returns {tensor, distribution} action, action_pd A sampled action, and the prob. dist. used for sampling to enable calculations like kl, entropy, etc. later.
    '''
    pdparam = cond_squeeze(pdparam)
    if body.is_discrete:
        action_pd = ActionPD(logits=pdparam)
    else:  # continuous outputs a list, loc and scale
        assert len(pdparam) == 2, pdparam
        # scale (stdev) must be >0, use softplus
        if pdparam[1] < 5:
            pdparam[1] = torch.log(1 + torch.exp(pdparam[1])) + 1e-8
        action_pd = ActionPD(*pdparam)
    action = action_pd.sample()
    return action, action_pd


# interface action sampling methods


def default(state, algorithm, body):
    '''Plain policy by direct sampling using outputs of net as logits and constructing ActionPD as appropriate'''
    ActionPD, pdparam, body = init_action_pd(state, algorithm, body)
    action, action_pd = sample_action_pd(ActionPD, pdparam, body)
    return action, action_pd


def random(state, algorithm, body):
    '''Random action sampling that returns the same data format as default(), but without forward pass. Uses gym.space.sample()'''
    state = try_preprocess(state, algorithm, body, append=True)  # for consistency with init_action_pd inner logic
    if body.action_type == 'discrete':
        action_pd = distributions.Categorical(logits=torch.ones(body.action_space.high, device=algorithm.net.device))
    elif body.action_type == 'continuous':
        # Possibly this should this have a 'device' set
        action_pd = distributions.Uniform(low=torch.tensor(body.action_space.low).float(),
                                          high=torch.tensor(body.action_space.high).float())
    elif body.action_type == 'multi_discrete':
        action_pd = distributions.Categorical(
            logits=torch.ones(body.action_space.high.size, body.action_space.high[0], device=algorithm.net.device))
    elif body.action_type == 'multi_continuous':
        raise NotImplementedError
    elif body.action_type == 'multi_binary':
        raise NotImplementedError
    else:
        raise NotImplementedError
    sample = body.action_space.sample()
    action = torch.tensor(sample, device=algorithm.net.device)
    return action, action_pd


def epsilon_greedy(state, algorithm, body):
    '''Epsilon-greedy policy: with probability epsilon, do random action, otherwise do default sampling.'''
    if util.get_lab_mode() == 'enjoy':
        return default(state, algorithm, body)
    epsilon = body.explore_var
    if epsilon > np.random.rand():
        return random(state, algorithm, body)
    else:
        return default(state, algorithm, body)


def boltzmann(state, algorithm, body):
    '''
    Boltzmann policy: adjust pdparam with temperature tau; the higher the more randomness/noise in action.
    '''
    if util.get_lab_mode() == 'enjoy':
        return default(state, algorithm, body)
    tau = body.explore_var
    ActionPD, pdparam, body = init_action_pd(state, algorithm, body)
    pdparam /= tau
    action, action_pd = sample_action_pd(ActionPD, pdparam, body)
    return action, action_pd


# multi-body policy with a single forward pass to calc pdparam

def multi_default(states, algorithm, body_list, pdparam):
    '''
    Apply default policy body-wise
    Note, for efficiency, do a single forward pass to calculate pdparam, then call this policy like:
    @example

    pdparam = self.calc_pdparam(state, evaluate=False)
    action_a, action_pd_a = self.action_policy(pdparam, self, body_list)
    '''
    pdparam.squeeze_(dim=0)
    # assert pdparam has been chunked
    assert len(pdparam.shape) > 1 and len(pdparam) == len(body_list), f'pdparam shape: {pdparam.shape}, bodies: {len(body_list)}'
    action_list, action_pd_a = [], []
    for idx, sub_pdparam in enumerate(pdparam):
        body = body_list[idx]
        try_preprocess(states[idx], algorithm, body, append=True)  # for consistency with init_action_pd inner logic
        ActionPD = getattr(distributions, body.action_pdtype)
        action, action_pd = sample_action_pd(ActionPD, sub_pdparam, body)
        action_list.append(action)
        action_pd_a.append(action_pd)
    action_a = torch.tensor(action_list, device=algorithm.net.device).unsqueeze_(dim=1)
    return action_a, action_pd_a


def multi_random(states, algorithm, body_list, pdparam):
    '''Apply random policy body-wise.'''
    pdparam.squeeze_(dim=0)
    action_list, action_pd_a = [], []
    for idx, body in body_list:
        action, action_pd = random(states[idx], algorithm, body)
        action_list.append(action)
        action_pd_a.append(action_pd)
    action_a = torch.tensor(action_list, device=algorithm.net.device).unsqueeze_(dim=1)
    return action_a, action_pd_a


def multi_epsilon_greedy(states, algorithm, body_list, pdparam):
    '''Apply epsilon-greedy policy body-wise'''
    assert len(pdparam) > 1 and len(pdparam) == len(body_list), f'pdparam shape: {pdparam.shape}, bodies: {len(body_list)}'
    if util.get_lab_mode() == 'enjoy':
        return multi_default(states, algorithm, body_list, pdparam)
    action_list, action_pd_a = [], []
    for idx, sub_pdparam in enumerate(pdparam):
        body = body_list[idx]
        epsilon = body.explore_var
        if epsilon > np.random.rand():
            action, action_pd = random(states[idx], algorithm, body)
        else:
            try_preprocess(states[idx], algorithm, body, append=True)  # for consistency with init_action_pd inner logic
            ActionPD = getattr(distributions, body.action_pdtype)
            action, action_pd = sample_action_pd(ActionPD, sub_pdparam, body)
        action_list.append(action)
        action_pd_a.append(action_pd)
    action_a = torch.tensor(action_list, device=algorithm.net.device).unsqueeze_(dim=1)
    return action_a, action_pd_a


def multi_boltzmann(states, algorithm, body_list, pdparam):
    '''Apply Boltzmann policy body-wise'''
    # pdparam.squeeze_(dim=0)
    assert len(pdparam) > 1 and len(pdparam) == len(body_list), f'pdparam shape: {pdparam.shape}, bodies: {len(body_list)}'
    if util.get_lab_mode() == 'enjoy':
        return multi_default(states, algorithm, body_list, pdparam)
    action_list, action_pd_a = [], []
    for idx, sub_pdparam in enumerate(pdparam):
        body = body_list[idx]
        try_preprocess(states[idx], algorithm, body, append=True)  # for consistency with init_action_pd inner logic
        tau = body.explore_var
        sub_pdparam /= tau
        ActionPD = getattr(distributions, body.action_pdtype)
        action, action_pd = sample_action_pd(ActionPD, sub_pdparam, body)
        action_list.append(action)
        action_pd_a.append(action_pd)
    action_a = torch.tensor(action_list, device=algorithm.net.device).unsqueeze_(dim=1)
    return action_a, action_pd_a


# generic rate decay methods


def _linear_decay(start_val, end_val, anneal_step, step):
    '''Simple linear decay with annealing'''
    rise = end_val - start_val
    slope = rise / anneal_step
    val = max(slope * step + start_val, end_val)
    return val


def _rate_decay(start_val, end_val, anneal_step, step, decay_rate=0.9, frequency=20.):
    '''Compounding rate decay that anneals in 20 decay iterations until anneal_step'''
    step_per_decay = anneal_step / frequency
    decay_step = step / step_per_decay
    val = max(np.power(decay_rate, decay_step) * start_val, end_val)
    return val


def _periodic_decay(start_val, end_val, anneal_step, step, frequency=60.):
    '''
    Linearly decaying sinusoid that decays in roughly 10 iterations until explore_anneal_epi
    Plot the equation below to see the pattern
    suppose sinusoidal decay, start_val = 1, end_val = 0.2, stop after 60 unscaled x steps
    then we get 0.2+0.5*(1-0.2)(1 + cos x)*(1-x/60)
    '''
    x_freq = frequency
    step_per_decay = anneal_step / x_freq
    x = step / step_per_decay
    unit = start_val - end_val
    val = end_val * 0.5 * unit * (1 + np.cos(x) * (1 - x / x_freq))
    val = max(val, end_val)
    return val


# action policy update methods

def no_update(algorithm, body):
    '''No update, but exists for API consistency'''
    return body.explore_var


def fn_decay_explore_var(algorithm, body, fn):
    '''Apply a function to decay explore_var'''
    epi = body.env.clock.get('epi')
    body.explore_var = fn(algorithm.explore_var_start, algorithm.explore_var_end, algorithm.explore_anneal_epi, epi)
    return body.explore_var


def linear_decay(algorithm, body):
    '''Apply linear decay to explore_var'''
    return fn_decay_explore_var(algorithm, body, _linear_decay)


def rate_decay(algorithm, body):
    '''Apply _rate_decay to explore_var'''
    return fn_decay_explore_var(algorithm, body, _rate_decay)


def periodic_decay(algorithm, body):
    '''Apply _periodic_decay to explore_var'''
    return fn_decay_explore_var(algorithm, body, _periodic_decay)


# misc calc methods


def guard_multi_pdparams(pdparams, body):
    '''Guard pdparams for multi action'''
    action_dim = body.action_dim
    is_multi_action = ps.is_iterable(action_dim)
    if is_multi_action:
        assert ps.is_list(pdparams)
        pdparams = [t.clone() for t in pdparams]  # clone for grad safety
        assert len(pdparams) == len(action_dim), pdparams
        # transpose into (batch_size, [action_dims])
        pdparams = [list(torch.split(t, action_dim, dim=0)) for t in torch.cat(pdparams, dim=1)]
    return pdparams


def calc_log_probs(algorithm, net, body, batch):
    '''
    Method to calculate log_probs fresh from batch data
    Body already stores log_prob from self.net. This is used for PPO where log_probs needs to be recalculated.
    '''
    states, actions = batch['states'], batch['actions']
    action_dim = body.action_dim
    is_multi_action = ps.is_iterable(action_dim)
    # construct log_probs for each state-action
    pdparams = algorithm.calc_pdparam(states, net=net)
    pdparams = guard_multi_pdparams(pdparams, body)
    assert len(pdparams) == len(states), f'batch_size of pdparams: {len(pdparams)} vs states: {len(states)}'

    pdtypes = ACTION_PDS[body.action_type]
    ActionPD = getattr(distributions, body.action_pdtype)

    log_probs = []
    for idx, pdparam in enumerate(pdparams):
        if not is_multi_action:  # already cloned  for multi_action above
            pdparam = pdparam.clone()  # clone for grad safety
        _action, action_pd = sample_action_pd(ActionPD, pdparam, body)
        log_probs.append(action_pd.log_prob(actions[idx].float()).sum(dim=0))
    log_probs = torch.stack(log_probs)
    assert not torch.isnan(log_probs).any(), f'log_probs: {log_probs}, \npdparams: {pdparams} \nactions: {actions}'
    logger.debug(f'log_probs: {log_probs}')
    return log_probs


def update_online_stats(body, state):
    '''
    Method to calculate the running mean and standard deviation of the state space.
    See https://www.johndcook.com/blog/standard_deviation/ for more details
    for n >= 1
        M_n = M_n-1 + (state - M_n-1) / n
        S_n = S_n-1 + (state - M_n-1) * (state - M_n)
        variance = S_n / (n - 1)
        std_dev = sqrt(variance)
    '''
    logger.debug(f'mean: {body.state_mean}, std: {body.state_std_dev}, num examples: {body.state_n}')
    # Assumes only one state is given
    if ("Atari" in body.memory.__class__.__name__):
        assert state.ndim == 3
    elif getattr(body.memory, 'raw_state_dim', False):
        assert state.size == body.memory.raw_state_dim
    else:
        assert state.size == body.state_dim or state.shape == body.state_dim
    mean = body.state_mean
    body.state_n += 1
    if np.isnan(mean).any():
        assert np.isnan(body.state_std_dev_int)
        assert np.isnan(body.state_std_dev)
        body.state_mean = state
        body.state_std_dev_int = 0
        body.state_std_dev = 0
    else:
        assert body.state_n > 1
        body.state_mean = mean + (state - mean) / body.state_n
        body.state_std_dev_int = body.state_std_dev_int + (state - mean) * (state - body.state_mean)
        body.state_std_dev = np.sqrt(body.state_std_dev_int / (body.state_n - 1))
        # Guard against very small std devs
        if (body.state_std_dev < 1e-8).any():
            body.state_std_dev[np.where(body.state_std_dev < 1e-8)] += 1e-8
    logger.debug(f'new mean: {body.state_mean}, new std: {body.state_std_dev}, num examples: {body.state_n}')


def normalize_state(body, state):
    '''
    Normalizes one or more states using a running mean and standard deviation
    Details of the normalization from Deep RL Bootcamp, L6
    https://www.youtube.com/watch?v=8EcdaCk9KaQ&feature=youtu.be
    '''
    same_shape = False if type(state) == list else state.shape == body.state_mean.shape
    has_preprocess = getattr(body.memory, 'preprocess_state', False)
    if ('Atari' in body.memory.__class__.__name__):
        # never normalize atari, it has its own normalization step
        logger.debug('skipping normalizing for Atari, already handled by preprocess')
        return state
<<<<<<< HEAD
    elif ("Replay" in body.memory.__class__.__name__) and has_preprocess:
=======
    elif ('Replay' in body.memory.__class__.__name__) and has_preprocess:
>>>>>>> 03938c17
        # normalization handled by preprocess_state function in the memory
        logger.debug('skipping normalizing, already handled by preprocess')
        return state
    elif same_shape:
        # if not atari, always normalize the state the first time we see it during act
        # if the shape is not transformed in some way
        if np.sum(body.state_std_dev) == 0:
            return np.clip(state - body.state_mean, -10, 10)
        else:
            return np.clip((state - body.state_mean) / body.state_std_dev, -10, 10)
    else:
        # broadcastable sample from an un-normalized memory so we should normalize
        logger.debug('normalizing sample from memory')
        if np.sum(body.state_std_dev) == 0:
            return np.clip(state - body.state_mean, -10, 10)
        else:
            return np.clip((state - body.state_mean) / body.state_std_dev, -10, 10)


# TODO Not currently used, this will crash for more exotic memory structures
# def unnormalize_state(body, state):
#     '''
#     Un-normalizes one or more states using a running mean and new_std_dev
#     '''
#     return state * body.state_mean + body.state_std_dev


def update_online_stats_and_normalize_state(body, state):
    '''
    Convenience combination function for updating running state mean and std_dev and normalizing the state in one go.
    '''
    logger.debug(f'state: {state}')
    update_online_stats(body, state)
    state = normalize_state(body, state)
    logger.debug(f'normalized state: {state}')
    return state


def normalize_states_and_next_states(body, batch, episodic_flag=None):
    '''
    Convenience function for normalizing the states and next states in a batch of data
    '''
    logger.debug(f'states: {batch["states"]}')
    logger.debug(f'next states: {batch["next_states"]}')
    episodic = episodic_flag if episodic_flag is not None else body.memory.is_episodic
    logger.debug(f'Episodic: {episodic}, episodic_flag: {episodic_flag}, body.memory: {body.memory.is_episodic}')
    if episodic:
        normalized = []
        for epi in batch['states']:
            normalized.append(normalize_state(body, epi))
        batch['states'] = normalized
        normalized = []
        for epi in batch['next_states']:
            normalized.append(normalize_state(body, epi))
        batch['next_states'] = normalized
    else:
        batch['states'] = normalize_state(body, batch['states'])
        batch['next_states'] = normalize_state(body, batch['next_states'])
    logger.debug(f'normalized states: {batch["states"]}')
    logger.debug(f'normalized next states: {batch["next_states"]}')
    return batch<|MERGE_RESOLUTION|>--- conflicted
+++ resolved
@@ -456,11 +456,7 @@
         # never normalize atari, it has its own normalization step
         logger.debug('skipping normalizing for Atari, already handled by preprocess')
         return state
-<<<<<<< HEAD
-    elif ("Replay" in body.memory.__class__.__name__) and has_preprocess:
-=======
     elif ('Replay' in body.memory.__class__.__name__) and has_preprocess:
->>>>>>> 03938c17
         # normalization handled by preprocess_state function in the memory
         logger.debug('skipping normalizing, already handled by preprocess')
         return state
