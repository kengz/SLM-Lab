from slm_lab.agent.net import net_util
from torch.autograd import Variable
from torch.nn import Module
import torch
import torch.nn as nn
import torch.nn.functional as F


class ConvNet(nn.Module):
    '''
    Class for generating arbitrary sized convolutional neural network,
    with optional batch normalization

    Assumed that a single input example is organized into a 3D tensor
    '''

    def __init__(self,
                 in_dim,
                 hid_layers,
                 out_dim,
                 hid_layers_activation=None,
                 optim_param=None,
                 loss_param=None,
                 clamp_grad=False,
                 clamp_grad_val=1.0,
                 batch_norm=True):
        '''
        in_dim: dimension of the inputs
        hid_layers: tuple consisting of two elements. (conv_hid, flat_hid)
                    Note: tuple must contain two elements, use empty list if no such layers.
            1. conv_hid: list containing dimensions of the convolutional hidden layers. Asssumed to all come before the flat layers.
                Note: a convolutional layer should specify the in_channel, out_channels, kernel_size, stride (of kernel steps), padding, and dilation (spacing between kernel points) E.g. [3, 16, (5, 5), 1, 0, (2, 2)]
                For more details, see http://pytorch.org/docs/master/nn.html#conv2d and https://github.com/vdumoulin/conv_arithmetic/blob/master/README.md

            2. flat_hid: list of dense layers following the convolutional layers
        out_dim: dimension of the ouputs
        optim_param: parameters for initializing the optimizer
        loss_param: measure of error between model
        predictions and correct outputs
        hid_layers_activation: activation function for the hidden layers
        out_activation_param: activation function for the last layer
        clamp_grad: whether to clamp the gradient
        batch_norm: whether to add batch normalization after each convolutional layer, excluding the input layer.
        @example:
        net = ConvNet(
                (3, 32, 32),
                ([[3, 36, (5, 5), 1, 0, (2, 2)],[36, 128, (5, 5), 1, 0, (2, 2)]],
                [100]),
                10,
                hid_layers_activation='relu',
                optim_param={'name': 'Adam'},
                loss_param={'name': 'mse_loss'},
                clamp_grad=False,
                batch_norm=True)
        '''
<<<<<<< HEAD
        Module.__init__(self)
=======
        super(ConvNet, self).__init__()
>>>>>>> ff5da2b2
        # Create net and initialize params
        self.in_dim = in_dim
        self.out_dim = out_dim
        self.batch_norm = batch_norm
        self.conv_layers = []
<<<<<<< HEAD
        self.conv_model = self.build_conv_layers(hid_layers[0], hid_layers_activation)
        self.flat_layers = []
        self.dense_model = self.build_flat_layers(hid_layers[1], out_dim, hid_layers_activation)
        self.num_hid_layers = len(self.conv_layers) + len(self.flat_layers) - 1
        self.init_params()
        # Init other net variables
        self.optim = net_util.get_optim(self, optim_param)
=======
        self.conv_model = self.build_conv_layers(
            hid_layers[0], hid_layers_activation)
        self.flat_layers = []
        self.dense_model = self.build_flat_layers(
            hid_layers[1], out_dim, hid_layers_activation)
        self.num_hid_layers = len(self.conv_layers) + len(self.flat_layers) - 1
        self.init_params()
        # Init other net variables
        self.params = list(self.conv_model.parameters()) + \
            list(self.dense_model.parameters())
        self.optim = net_util.get_optim_multinet(self.params, optim_param)
>>>>>>> ff5da2b2
        self.loss_fn = net_util.get_loss_fn(self, loss_param)
        self.clamp_grad = clamp_grad
        self.clamp_grad_val = clamp_grad_val

    def get_conv_output_size(self):
        '''Helper function to calculate the size of the
           flattened features after the final convolutional layer'''
        x = Variable(torch.ones(1, *self.in_dim))
        x = self.conv_model(x)
        return x.numel()

    def build_conv_layers(self, conv_hid, hid_layers_activation):
<<<<<<< HEAD
=======
        '''Builds all of the convolutional layers in the network.
           These layers are turned into a Sequential model and stored
           in self.conv_model.
           The entire model consists of two parts:
                1. self.conv_model
                2. self.dense_model'''
>>>>>>> ff5da2b2
        for i, layer in enumerate(conv_hid):
            self.conv_layers += [nn.Conv2d(
                conv_hid[i][0],
                conv_hid[i][1],
                conv_hid[i][2],
                stride=conv_hid[i][3],
                padding=conv_hid[i][4],
                dilation=conv_hid[i][5])]
<<<<<<< HEAD
            self.conv_layers += [net_util.get_activation_fn(hid_layers_activation)]
=======
            self.conv_layers += [
                net_util.get_activation_fn(hid_layers_activation)]
>>>>>>> ff5da2b2
            # Don't include batch norm in the first layer
            if self.batch_norm and i != 0:
                self.conv_layers += [nn.BatchNorm2d(conv_hid[i][1])]
        return nn.Sequential(*self.conv_layers)

    def build_flat_layers(self, flat_hid, out_dim, hid_layers_activation):
<<<<<<< HEAD
=======
        '''Builds all of the dense layers in the network.
           These layers are turned into a Sequential model and stored
           in self.dense_model.
           The entire model consists of two parts:
                1. self.conv_model
                2. self.dense_model'''
>>>>>>> ff5da2b2
        self.flat_dim = self.get_conv_output_size()
        for i, layer in enumerate(flat_hid):
            in_D = self.flat_dim if i == 0 else flat_hid[i - 1]
            out_D = flat_hid[i]
            self.flat_layers += [nn.Linear(in_D, out_D)]
<<<<<<< HEAD
            self.flat_layers += [net_util.get_activation_fn(hid_layers_activation)]
=======
            self.flat_layers += [
                net_util.get_activation_fn(hid_layers_activation)]
>>>>>>> ff5da2b2
        in_D = flat_hid[-1] if len(flat_hid) > 0 else self.flat_dim
        self.flat_layers += [nn.Linear(in_D, out_dim)]
        return nn.Sequential(*self.flat_layers)

    def forward(self, x):
        '''The feedforward step'''
        x = self.conv_model(x)
        x = x.view(-1, self.flat_dim)
        x = self.dense_model(x)
        return x

    def training_step(self, x, y):
        '''
        Takes a single training step: one forward and one backwards pass
        '''
        self.conv_model.train()
        self.dense_model.train()
        self.optim.zero_grad()
        out = self(x)
        loss = self.loss_fn(out, y)
        loss.backward()
        if self.clamp_grad:
            torch.nn.utils.clip_grad_norm(
                self.conv_model.parameters(), self.clamp_grad_val)
            torch.nn.utils.clip_grad_norm(
                self.dense_model.parameters(), self.clamp_grad_val)
        self.optim.step()
        return loss

    def wrap_eval(self, x):
        '''
        Completes one feedforward step, ensuring net is set to evaluation model returns: network output given input x
        '''
<<<<<<< HEAD
        return super(ConvNet, self).wrap_eval(x)
=======
        self.conv_model.eval()
        self.dense_model.eval()
        return self(x).data
>>>>>>> ff5da2b2

    def init_params(self):
        '''
        Initializes all of the model's parameters using xavier uniform initialization.
        Biases are all set to 0.01
        '''
        biasinit = 0.01
        layers = self.conv_layers + self.flat_layers
        for layer in layers:
            classname = layer.__class__.__name__
            if classname.find('Linear') != -1 or classname.find('Conv') != -1:
                torch.nn.init.xavier_uniform(layer.weight.data)
                layer.bias.data.fill_(biasinit)
<<<<<<< HEAD
=======
            if classname.find('BatchNorm') != -1:
                torch.nn.init.uniform(layer.weight.data)
                layer.bias.data.fill_(biasinit)
>>>>>>> ff5da2b2

    def gather_trainable_params(self):
        '''
        Gathers parameters that should be trained into a list returns: copy of a list of fixed params
        '''
        return [param.clone() for param in self.params]

    def gather_fixed_params(self):
        '''
        Gathers parameters that should be fixed into a list returns: copy of a list of fixed params
        '''
        return None

    def print_nets(self):
        '''Prints entire network'''
        print(self.conv_model)
        print(self.dense_model)<|MERGE_RESOLUTION|>--- conflicted
+++ resolved
@@ -53,25 +53,12 @@
                 clamp_grad=False,
                 batch_norm=True)
         '''
-<<<<<<< HEAD
-        Module.__init__(self)
-=======
         super(ConvNet, self).__init__()
->>>>>>> ff5da2b2
         # Create net and initialize params
         self.in_dim = in_dim
         self.out_dim = out_dim
         self.batch_norm = batch_norm
         self.conv_layers = []
-<<<<<<< HEAD
-        self.conv_model = self.build_conv_layers(hid_layers[0], hid_layers_activation)
-        self.flat_layers = []
-        self.dense_model = self.build_flat_layers(hid_layers[1], out_dim, hid_layers_activation)
-        self.num_hid_layers = len(self.conv_layers) + len(self.flat_layers) - 1
-        self.init_params()
-        # Init other net variables
-        self.optim = net_util.get_optim(self, optim_param)
-=======
         self.conv_model = self.build_conv_layers(
             hid_layers[0], hid_layers_activation)
         self.flat_layers = []
@@ -83,7 +70,6 @@
         self.params = list(self.conv_model.parameters()) + \
             list(self.dense_model.parameters())
         self.optim = net_util.get_optim_multinet(self.params, optim_param)
->>>>>>> ff5da2b2
         self.loss_fn = net_util.get_loss_fn(self, loss_param)
         self.clamp_grad = clamp_grad
         self.clamp_grad_val = clamp_grad_val
@@ -96,15 +82,12 @@
         return x.numel()
 
     def build_conv_layers(self, conv_hid, hid_layers_activation):
-<<<<<<< HEAD
-=======
         '''Builds all of the convolutional layers in the network.
            These layers are turned into a Sequential model and stored
            in self.conv_model.
            The entire model consists of two parts:
                 1. self.conv_model
                 2. self.dense_model'''
->>>>>>> ff5da2b2
         for i, layer in enumerate(conv_hid):
             self.conv_layers += [nn.Conv2d(
                 conv_hid[i][0],
@@ -113,38 +96,27 @@
                 stride=conv_hid[i][3],
                 padding=conv_hid[i][4],
                 dilation=conv_hid[i][5])]
-<<<<<<< HEAD
-            self.conv_layers += [net_util.get_activation_fn(hid_layers_activation)]
-=======
             self.conv_layers += [
                 net_util.get_activation_fn(hid_layers_activation)]
->>>>>>> ff5da2b2
             # Don't include batch norm in the first layer
             if self.batch_norm and i != 0:
                 self.conv_layers += [nn.BatchNorm2d(conv_hid[i][1])]
         return nn.Sequential(*self.conv_layers)
 
     def build_flat_layers(self, flat_hid, out_dim, hid_layers_activation):
-<<<<<<< HEAD
-=======
         '''Builds all of the dense layers in the network.
            These layers are turned into a Sequential model and stored
            in self.dense_model.
            The entire model consists of two parts:
                 1. self.conv_model
                 2. self.dense_model'''
->>>>>>> ff5da2b2
         self.flat_dim = self.get_conv_output_size()
         for i, layer in enumerate(flat_hid):
             in_D = self.flat_dim if i == 0 else flat_hid[i - 1]
             out_D = flat_hid[i]
             self.flat_layers += [nn.Linear(in_D, out_D)]
-<<<<<<< HEAD
-            self.flat_layers += [net_util.get_activation_fn(hid_layers_activation)]
-=======
             self.flat_layers += [
                 net_util.get_activation_fn(hid_layers_activation)]
->>>>>>> ff5da2b2
         in_D = flat_hid[-1] if len(flat_hid) > 0 else self.flat_dim
         self.flat_layers += [nn.Linear(in_D, out_dim)]
         return nn.Sequential(*self.flat_layers)
@@ -178,13 +150,9 @@
         '''
         Completes one feedforward step, ensuring net is set to evaluation model returns: network output given input x
         '''
-<<<<<<< HEAD
-        return super(ConvNet, self).wrap_eval(x)
-=======
         self.conv_model.eval()
         self.dense_model.eval()
         return self(x).data
->>>>>>> ff5da2b2
 
     def init_params(self):
         '''
@@ -198,12 +166,9 @@
             if classname.find('Linear') != -1 or classname.find('Conv') != -1:
                 torch.nn.init.xavier_uniform(layer.weight.data)
                 layer.bias.data.fill_(biasinit)
-<<<<<<< HEAD
-=======
             if classname.find('BatchNorm') != -1:
                 torch.nn.init.uniform(layer.weight.data)
                 layer.bias.data.fill_(biasinit)
->>>>>>> ff5da2b2
 
     def gather_trainable_params(self):
         '''
