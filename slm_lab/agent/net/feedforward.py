from slm_lab.agent.net import net_util
from torch.autograd import Variable
import torch
import torch.nn as nn
import torch.nn.functional as F


class MLPNet(nn.Module):
    '''
    Class for generating arbitrary sized feedforward neural network
    '''

    def __init__(self,
                 in_dim,
                 hid_dim,
                 out_dim,
                 hid_layers_activation=None,
                 optim_param=None,
                 loss_param=None,
                 clamp_grad=False,
                 clamp_grad_val=1.0):
        '''
        in_dim: dimension of the inputs
        hid_dim: list containing dimensions of the hidden layers
        out_dim: dimension of the ouputs
        optim_param: parameters for initializing the optimizer
        hid_layers_activation: activation function for the hidden layers
        loss_param: measure of error between model predictions and correct outputs
        clamp_grad: whether to clamp the gradient
        @example:
        net = MLPNet(1000, [512, 256, 128], 10, hid_layers_activation='relu', optim_param={'name': 'Adam'}, loss_param={'name': 'mse_loss'}, clamp_grad=True, clamp_grad_val2.0)
        '''
        super(MLPNet, self).__init__()
        # Create net and initialize params
        self.in_dim = in_dim
        self.out_dim = out_dim
        self.layers = []
        for i, layer in enumerate(hid_dim):
            in_D = in_dim if i == 0 else hid_dim[i - 1]
            out_D = hid_dim[i]
            self.layers += [nn.Linear(in_D, out_D)]
            self.layers += [net_util.get_activation_fn(hid_layers_activation)]
        in_D = hid_dim[-1] if len(hid_dim) > 0 else in_dim
        self.layers += [nn.Linear(in_D, out_dim)]
        self.model = nn.Sequential(*self.layers)
        self.init_params()
        # Init other net variables
        self.params = list(self.model.parameters())
        self.optim = net_util.get_optim(self, optim_param)
        self.loss_fn = net_util.get_loss_fn(self, loss_param)
        self.clamp_grad = clamp_grad
        self.clamp_grad_val = clamp_grad_val

    def forward(self, x):
        '''The feedforward step'''
        return self.model(x)

    def training_step(self, x, y):
        '''
        Takes a single training step: one forward and one backwards pass
        '''
        self.model.train()
        self.model.zero_grad()
        self.optim.zero_grad()
        out = self(x)
        loss = self.loss_fn(out, y)
        loss.backward()
        if self.clamp_grad:
            torch.nn.utils.clip_grad_norm(self.model.parameters(), self.clamp_grad_val)
        self.optim.step()
        return loss

    def wrap_eval(self, x):
        '''
        Completes one feedforward step, ensuring net is set to evaluation model returns: network output given input x
        '''
        self.eval()
        return self(x).data

    def init_params(self):
        '''
        Initializes all of the model's parameters using xavier uniform initialization.
        Note: There appears to be unreproduceable behaviours in pyTorch for xavier init
        Sometimes the trainable params tests pass (see nn_test.py), other times they dont.
        Biases are all set to 0.01
        '''
        net_util.init_layers(self.layers, 'Linear')

    def gather_trainable_params(self):
        '''
        Gathers parameters that should be trained into a list returns: copy of a list of fixed params
        '''
        return [param.clone() for param in self.parameters()]

    def gather_fixed_params(self):
        '''
        Gathers parameters that should be fixed into a list returns: copy of a list of fixed params
        '''
        return None
    
    def print_nets(self):
        '''Prints entire network'''
        print(self.model)

<<<<<<< HEAD
    def print_grad_norms(self):
        lin_layers = self.hid_layers + list([self.out_layer])
        for i, layer in enumerate(lin_layers):
            print("Gradient norm layer {}: {}".format(
                i, torch.norm(layer.weight.grad)))
=======

class MultiMLPNet(nn.Module):
    '''
    Class for generating arbitrary sized feedforward neural network
    '''

    def __init__(self,
                 in_dim,
                 hid_dim,
                 out_dim,
                 hid_layers_activation=None,
                 optim_param=None,
                 loss_param=None,
                 clamp_grad=False,
                 clamp_grad_val=1.0):
        '''
        Multi state processing heads, single shared body, and multi action heads.
        There is one state and action head per environment
        Example:

          Action env 1     Action env 2
         _______|______    _______|______
        |  Act head 1  |  |  Act head 2  |
        |______________|  |______________|
                |                  |
                |__________________|
         ________________|_______________
        |          Shared body           |
        |________________________________|
                         |
                 ________|_______
                |                |
         _______|______    ______|_______
        | State head 1 |  | State head 2 |
        |______________|  |______________|

        in_dim: list of lists containing dimensions of the state processing heads
        hid_dim: list containing dimensions of the hidden layers
        out_dim: list of lists containing dimensions of the ouputs
        optim_param: parameters for initializing the optimizer
        hid_layers_activation: activation function for the hidden layers
        loss_param: measure of error between model predictions and correct outputs
        clamp_grad: whether to clamp the gradient
        @example:
        net = MLPNet([[800, 200], [400, 200]], [100, 50, 25], [[10], [15]], hid_layers_activation='relu', optim_param={'name': 'Adam'}, loss_param={'name': 'mse_loss'}, clamp_grad=True, clamp_grad_val2.0)
        '''
        super(MultiMLPNet, self).__init__()
        # Create net and initialize params
        self.in_dim = in_dim
        self.out_dim = out_dim
        self.state_heads_layers = []
        self.state_heads_models = self.make_state_heads(self.in_dim, hid_layers_activation)
        self.shared_layers = []
        self.body = self.make_shared_body(self.state_out_concat, hid_dim, hid_layers_activation)
        self.action_heads_layers = []
        in_D = hid_dim[-1] if len(hid_dim) > 0 else self.state_out_concat
        self.action_heads_models = self.make_action_heads(in_D, self.out_dim, hid_layers_activation)
        self.init_params()
        # Init other net variables
        self.params = []
        for model in self.state_heads_models:
            self.params.extend(list(model.parameters()))
        self.params.extend(list(self.body.parameters()))
        for model in self.action_heads_models:
            self.params.extend(list(model.parameters()))
        self.optim = net_util.get_optim_multinet(self.params, optim_param)
        self.loss_fn = net_util.get_loss_fn(self, loss_param)
        self.clamp_grad = clamp_grad
        self.clamp_grad_val = clamp_grad_val

    def make_state_heads(self, state_heads, hid_layers_activation):
        '''Creates each state head. These are stored as Sequential
           models in self.state_heads_models'''
        self.state_out_concat = 0
        state_heads_models = []
        for head in state_heads:
            layers = []
            assert len(head) > 1
            for i, layer in enumerate(head):
                if i != 0:
                    in_D = head[i - 1]
                    out_D = head[i]
                    layers += [nn.Linear(in_D, out_D)]
                    layers += [net_util.get_activation_fn(hid_layers_activation)]
            self.state_out_concat += head[-1]
            self.state_heads_layers.append(layers)
            state_heads_models.append(nn.Sequential(*layers))
        return state_heads_models

    def make_shared_body(self, in_dim, dims, hid_layers_activation):
        '''Creates the shared body of the network. Stored as a Sequential
           model in self.body'''
        for i, layer in enumerate(dims):
            in_D = in_dim if i == 0 else dims[i - 1]
            out_D = dims[i]
            self.shared_layers += [nn.Linear(in_D, out_D)]
            self.shared_layers += [net_util.get_activation_fn(hid_layers_activation)]
        return nn.Sequential(*self.shared_layers)

    def make_action_heads(self, in_dim, act_heads, hid_layers_activation):
        '''Creates each action head. These are stored as Sequential
           models in self.action_heads_models'''
        act_heads_models = []
        for head in act_heads:
            layers = []
            assert len(head) > 0
            for i, layer in enumerate(head):
                in_D = head[i - 1] if i > 0 else in_dim
                out_D = head[i]
                layers += [nn.Linear(in_D, out_D)]
                # No activation function in the last layer
                if i < len(head) - 1:
                    layers += [net_util.get_activation_fn(hid_layers_activation)]
            self.action_heads_layers.append(layers)
            act_heads_models.append(nn.Sequential(*layers))
        return act_heads_models

    def forward(self, states):
        '''The feedforward step'''
        state_outs = []
        final_outs = []
        for i, state in enumerate(states):
            state_outs += [self.state_heads_models[i](state)]
        state_outs = torch.cat(state_outs, dim=1)
        body_out = self.body(state_outs)
        for i, act_model in enumerate(self.action_heads_models):
            final_outs += [act_model(body_out)]
        return final_outs

    def set_train_eval(self, train=True):
        '''Helper function to set model in training or evaluation mode'''
        nets = self.state_heads_models + self.action_heads_models
        for net in nets:
            if train:
                net.train()
                self.body.train()
            else:
                net.eval()
                self.body.eval()

    def training_step(self, x, y):
        '''
        Takes a single training step: one forward and one backwards pass. Both x and y are lists of the same length, one x and y per environment
        '''
        self.set_train_eval(True)
        self.optim.zero_grad()
        outs = self(x)
        total_loss = 0
        losses = []
        for i, out in enumerate(outs):
            loss = self.loss_fn(out, y[i])
            total_loss += loss
            losses.append(loss)
        total_loss.backward()
        if self.clamp_grad:
            torch.nn.utils.clip_grad_norm(self.params, self.clamp_grad_val)
        self.optim.step()
        return total_loss.data[0], [l.data[0] for l in losses]

    def wrap_eval(self, x):
        '''
        Completes one feedforward step, ensuring net is set to evaluation model returns: network output given input x
        '''
        self.set_train_eval(False)
        return [y.data for y in self(x)]

    def init_params(self):
        '''
        Initializes all of the model's parameters using xavier uniform initialization.
        Biases are all set to 0.01
        '''
        layers = []
        for l in self.state_heads_layers:
            layers.extend(l)
        layers.extend(self.shared_layers)
        for l in self.action_heads_layers:
            layers.extend(l)
        net_util.init_layers(layers, 'Linear')

    def gather_trainable_params(self):
        '''
        Gathers parameters that should be trained into a list returns: copy of a list of fixed params
        '''
        return [param.clone() for param in self.params]

    def gather_fixed_params(self):
        '''
        Gathers parameters that should be fixed into a list returns: copy of a list of fixed params
        '''
        return None

    def print_nets(self):
        '''Prints the combined network'''
        for net in self.state_heads_models:
            print(net)
        print(self.body)
        for net in self.action_heads_models:
            print(net)
>>>>>>> 43c13281
<|MERGE_RESOLUTION|>--- conflicted
+++ resolved
@@ -102,13 +102,12 @@
         '''Prints entire network'''
         print(self.model)
 
-<<<<<<< HEAD
     def print_grad_norms(self):
         lin_layers = self.hid_layers + list([self.out_layer])
         for i, layer in enumerate(lin_layers):
             print("Gradient norm layer {}: {}".format(
                 i, torch.norm(layer.weight.grad)))
-=======
+
 
 class MultiMLPNet(nn.Module):
     '''
@@ -306,5 +305,4 @@
             print(net)
         print(self.body)
         for net in self.action_heads_models:
-            print(net)
->>>>>>> 43c13281
+            print(net)