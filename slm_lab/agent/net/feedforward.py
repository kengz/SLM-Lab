from slm_lab.agent.net import net_util
from torch.autograd import Variable
import torch
import torch.nn as nn
import torch.nn.functional as F


class MLPNet(nn.Module):
    '''
    Class for generating arbitrary sized feedforward neural network
    '''

    def __init__(self,
                 in_dim,
                 hid_dim,
                 out_dim,
                 hid_layers_activation=None,
                 optim_param=None,
                 loss_param=None,
                 clamp_grad=False,
                 clamp_grad_val=1.0):
        '''
        in_dim: dimension of the inputs
        hid_dim: list containing dimensions of the hidden layers
        out_dim: dimension of the ouputs
        optim_param: parameters for initializing the optimizer
        hid_layers_activation: activation function for the hidden layers
        loss_param: measure of error between model predictions and correct outputs
        clamp_grad: whether to clamp the gradient
        @example:
        net = MLPNet(1000, [512, 256, 128], 10, hid_layers_activation='relu', optim_param={'name': 'Adam'}, loss_param={'name': 'mse_loss'}, clamp_grad=True, clamp_grad_val2.0)
        '''
        super(MLPNet, self).__init__()
        # Create net and initialize params
        self.in_dim = in_dim
        self.out_dim = out_dim
        self.layers = []
        for i, layer in enumerate(hid_dim):
            in_D = in_dim if i == 0 else hid_dim[i - 1]
            out_D = hid_dim[i]
            self.layers += [nn.Linear(in_D, out_D)]
            self.layers += [net_util.get_activation_fn(hid_layers_activation)]
        in_D = hid_dim[-1] if len(hid_dim) > 0 else in_dim
        self.layers += [nn.Linear(in_D, out_dim)]
        self.model = nn.Sequential(*self.layers)
        self.init_params()
        # Init other net variables
<<<<<<< HEAD
=======
        self.params = list(self.model.parameters())
>>>>>>> ff5da2b2
        self.optim = net_util.get_optim(self, optim_param)
        self.loss_fn = net_util.get_loss_fn(self, loss_param)
        self.clamp_grad = clamp_grad
        self.clamp_grad_val = clamp_grad_val

    def forward(self, x):
        '''The feedforward step'''
        return self.model(x)

    def training_step(self, x, y):
        '''
        Takes a single training step: one forward and one backwards pass
        '''
        self.model.train()
        self.model.zero_grad()
        self.optim.zero_grad()
        out = self(x)
        loss = self.loss_fn(out, y)
        loss.backward()
        if self.clamp_grad:
            torch.nn.utils.clip_grad_norm(self.model.parameters(), self.clamp_grad_val)
        self.optim.step()
        return loss

    def wrap_eval(self, x):
        '''
        Completes one feedforward step, ensuring net is set to evaluation model returns: network output given input x
        '''
        self.eval()
        return self(x).data

    def init_params(self):
        '''
        Initializes all of the model's parameters using xavier uniform initialization.
        Note: There appears to be unreproduceable behaviours in pyTorch for xavier init
        Sometimes the trainable params tests pass (see nn_test.py), other times they dont.
        Biases are all set to 0.01
        '''
        biasinit = 0.01
        for layer in self.layers:
            classname = layer.__class__.__name__
            if classname.find('Linear') != -1:
                torch.nn.init.xavier_uniform(layer.weight.data)
                layer.bias.data.fill_(biasinit)

    def gather_trainable_params(self):
        '''
        Gathers parameters that should be trained into a list returns: copy of a list of fixed params
        '''
        return [param.clone() for param in self.parameters()]

    def gather_fixed_params(self):
        '''
        Gathers parameters that should be fixed into a list returns: copy of a list of fixed params
        '''
        return None

<<<<<<< HEAD

class MultiMLPNet(nn.Module):
    '''
    Class for generating arbitrary sized feedforward neural network
    '''

    def __init__(self,
                 in_dim,
                 hid_dim,
                 out_dim,
                 hid_layers_activation=None,
                 optim_param=None,
                 loss_param=None,
                 clamp_grad=False,
                 clamp_grad_val=1.0):
        '''
        Multi state processing heads, single shared body, and multi action heads.
        There is one state and action head per environment
        Example:

          Action env 1     Action env 2
         _______|______    _______|______
        |  Act head 1  |  |  Act head 2  |
        |______________|  |______________|
                |                  |
                |__________________|
         ________________|_______________
        |          Shared body           |
        |________________________________|
                         |
                 ________|_______
                |                |
         _______|______    ______|_______
        | State head 1 |  | State head 2 |
        |______________|  |______________|

        in_dim: list of lists containing dimensions of the state processing heads
        hid_dim: list containing dimensions of the hidden layers
        out_dim: list of lists containing dimensions of the ouputs
        optim_param: parameters for initializing the optimizer
        hid_layers_activation: activation function for the hidden layers
        loss_param: measure of error between model predictions and correct outputs
        clamp_grad: whether to clamp the gradient
        @example:
        net = MLPNet([[800, 200], [400, 200]], [100, 50, 25], [[10], [15]], hid_layers_activation='relu', optim_param={'name': 'Adam'}, loss_param={'name': 'mse_loss'}, clamp_grad=True, clamp_grad_val2.0)
        '''
        super(MultiMLPNet, self).__init__()
        # Create net and initialize params
        self.in_dim = in_dim
        self.out_dim = out_dim
        self.state_heads_layers = []
        self.state_heads_models = self.make_state_heads(self.in_dim, hid_layers_activation)
        self.shared_layers = []
        self.body = self.make_shared_body(self.state_out_concat, hid_dim, hid_layers_activation)
        self.action_heads_layers = []
        in_D = hid_dim[-1] if len(hid_dim) > 0 else self.state_out_concat
        self.action_heads_models = self.make_action_heads(in_D, self.out_dim, hid_layers_activation)
        self.init_params()
        # Init other net variables
        self.params = []
        for model in self.state_heads_models:
            self.params.extend(list(model.parameters()))
        self.params.extend(list(self.body.parameters()))
        for model in self.action_heads_models:
            self.params.extend(list(model.parameters()))
        self.optim = net_util.get_optim_multitask(self.params, optim_param)
        self.loss_fn = net_util.get_loss_fn(self, loss_param)
        self.clamp_grad = clamp_grad
        self.clamp_grad_val = clamp_grad_val

    def make_state_heads(self, state_heads, hid_layers_activation):
        '''Creates each state head. These are stored as Sequential
           models in self.state_heads_models'''
        self.state_out_concat = 0
        state_heads_models = []
        for head in state_heads:
            layers = []
            for i, layer in enumerate(head):
                if i != 0:
                    in_D = head[i - 1]
                    out_D = head[i]
                    layers += [nn.Linear(in_D, out_D)]
                    layers += [net_util.get_activation_fn(hid_layers_activation)]
            self.state_out_concat += head[-1]
            self.state_heads_layers.append(layers)
            state_heads_models.append(nn.Sequential(*layers))
        return state_heads_models

    def make_shared_body(self, in_dim, dims, hid_layers_activation):
        '''Creates the shared body of the network. Stored as a Sequential
           model in self.body'''
        for i, layer in enumerate(dims):
            in_D = in_dim if i == 0 else dims[i - 1]
            out_D = dims[i]
            self.shared_layers += [nn.Linear(in_D, out_D)]
            self.shared_layers += [net_util.get_activation_fn(hid_layers_activation)]
        return nn.Sequential(*self.shared_layers)

    def make_action_heads(self, in_dim, act_heads, hid_layers_activation):
        '''Creates each action head. These are stored as Sequential
           models in self.action_heads_models'''
        act_heads_models = []
        for head in act_heads:
            layers = []
            for i, layer in enumerate(head):
                in_D = head[i - 1] if i > 0 else in_dim
                out_D = head[i]
                layers += [nn.Linear(in_D, out_D)]
                # No activation function in the last layer
                if i < len(head) - 1:
                    layers += [net_util.get_activation_fn(hid_layers_activation)]
            self.action_heads_layers.append(layers)
            act_heads_models.append(nn.Sequential(*layers))
        return act_heads_models

    def forward(self, states):
        '''The feedforward step'''
        state_outs = []
        final_outs = []
        for i, state in enumerate(states):
            state_outs += [self.state_heads_models[i](state)]
        state_outs = torch.cat(state_outs, dim=1)
        body_out = self.body(state_outs)
        for i, act_model in enumerate(self.action_heads_models):
            final_outs += [act_model(body_out)]
        return final_outs

    def print_nets(self):
        '''Prints the combined network'''
        for net in self.state_heads_models:
            print(net)
        print(self.body)
        for net in self.action_heads_models:
            print(net)

    def set_train_eval(self, train=True):
        '''Helper function to set model in training or evaluation mode'''
        nets = self.state_heads_models + self.action_heads_models
        for net in nets:
            if train:
                net.train()
                self.body.train()
            else:
                net.eval()
                self.body.eval()

    def training_step(self, x, y):
        '''
        Takes a single training step: one forward and one backwards pass
        '''
        self.set_train_eval(True)
        self.optim.zero_grad()
        outs = self(x)
        total_loss = 0
        losses = []
        for i, out in enumerate(outs):
            loss = self.loss_fn(out, y[i])
            total_loss += loss
            losses += loss
        total_loss.backward()
        if self.clamp_grad:
            torch.nn.utils.clip_grad_norm(self.params, self.clamp_grad_val)
        self.optim.step()
        return total_loss, losses

    def wrap_eval(self, x):
        '''
        Completes one feedforward step, ensuring net is set to evaluation model returns: network output given input x
        '''
        self.set_train_eval(False)
        return self(x).data

    def init_params(self):
        '''
        Initializes all of the model's parameters using xavier uniform initialization.
        Biases are all set to 0.01
        '''
        biasinit = 0.01
        layers = []
        for l in self.state_heads_layers:
            layers.extend(l)
        layers.extend(self.shared_layers)
        for l in self.action_heads_layers:
            layers.extend(l)
        for layer in layers:
            classname = layer.__class__.__name__
            if classname.find('Linear') != -1:
                torch.nn.init.xavier_uniform(layer.weight.data)
                layer.bias.data.fill_(biasinit)

    def gather_trainable_params(self):
        '''
        Gathers parameters that should be trained into a list returns: copy of a list of fixed params
        '''
        return [param.clone() for param in self.params]

    def gather_fixed_params(self):
        '''
        Gathers parameters that should be fixed into a list returns: copy of a list of fixed params
        '''
        return None
=======
    def print_nets(self):
        '''Prints entire network'''
        print(self.model)
>>>>>>> ff5da2b2
<|MERGE_RESOLUTION|>--- conflicted
+++ resolved
@@ -45,10 +45,7 @@
         self.model = nn.Sequential(*self.layers)
         self.init_params()
         # Init other net variables
-<<<<<<< HEAD
-=======
         self.params = list(self.model.parameters())
->>>>>>> ff5da2b2
         self.optim = net_util.get_optim(self, optim_param)
         self.loss_fn = net_util.get_loss_fn(self, loss_param)
         self.clamp_grad = clamp_grad
@@ -105,8 +102,11 @@
         Gathers parameters that should be fixed into a list returns: copy of a list of fixed params
         '''
         return None
-
-<<<<<<< HEAD
+      
+    def print_nets(self):
+        '''Prints entire network'''
+        print(self.model)
+
 
 class MultiMLPNet(nn.Module):
     '''
@@ -234,14 +234,6 @@
             final_outs += [act_model(body_out)]
         return final_outs
 
-    def print_nets(self):
-        '''Prints the combined network'''
-        for net in self.state_heads_models:
-            print(net)
-        print(self.body)
-        for net in self.action_heads_models:
-            print(net)
-
     def set_train_eval(self, train=True):
         '''Helper function to set model in training or evaluation mode'''
         nets = self.state_heads_models + self.action_heads_models
@@ -308,8 +300,11 @@
         Gathers parameters that should be fixed into a list returns: copy of a list of fixed params
         '''
         return None
-=======
+
     def print_nets(self):
-        '''Prints entire network'''
-        print(self.model)
->>>>>>> ff5da2b2
+        '''Prints the combined network'''
+        for net in self.state_heads_models:
+            print(net)
+        print(self.body)
+        for net in self.action_heads_models:
+            print(net)