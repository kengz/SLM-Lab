--- conflicted
+++ resolved
@@ -18,11 +18,7 @@
                  optim_param=None,
                  loss_param=None,
                  clamp_grad=False,
-<<<<<<< HEAD
-                 clamp_grad_val=1):
-=======
                  clamp_grad_val=1.0):
->>>>>>> ff5da2b2
         '''
         in_dim: dimension of the inputs
         hid_dim: list containing dimensions of the hidden layers
@@ -54,10 +50,6 @@
         self.loss_fn = net_util.get_loss_fn(self, loss_param)
         self.clamp_grad = clamp_grad
         self.clamp_grad_val = clamp_grad_val
-<<<<<<< HEAD
-        self.init_params()
-=======
->>>>>>> ff5da2b2
 
     def forward(self, x):
         '''The feedforward step'''
@@ -74,12 +66,7 @@
         loss = self.loss_fn(out, y)
         loss.backward()
         if self.clamp_grad:
-<<<<<<< HEAD
-            print("Clipping gradient")
-            torch.nn.utils.clip_grad_norm(self.parameters(), self.clamp_grad_val)
-=======
             torch.nn.utils.clip_grad_norm(self.model.parameters(), self.clamp_grad_val)
->>>>>>> ff5da2b2
         self.optim.step()
         return loss
 
@@ -115,15 +102,13 @@
         Gathers parameters that should be fixed into a list returns: copy of a list of fixed params
         '''
         return None
+    
+    def print_nets(self):
+        '''Prints entire network'''
+        print(self.model)
 
-<<<<<<< HEAD
     def print_grad_norms(self):
         lin_layers = self.hid_layers + list([self.out_layer])
         for i, layer in enumerate(lin_layers):
             print("Gradient norm layer {}: {}".format(
-                i, torch.norm(layer.weight.grad)))
-=======
-    def print_nets(self):
-        '''Prints entire network'''
-        print(self.model)
->>>>>>> ff5da2b2
+                i, torch.norm(layer.weight.grad)))