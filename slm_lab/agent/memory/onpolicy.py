--- conflicted
+++ resolved
@@ -351,17 +351,10 @@
 
 
 class OnPolicyImageReplay(OnPolicyReplay):
-<<<<<<< HEAD
-    """
+    '''
     An on policy replay buffer that normalizes (preprocesses) images through
     division by 256 and subtraction of 0.5.
-    """
-=======
-    '''
-    An on policy replay buffer that normalizes (preprocesses) images through
-    division by 256 and subtraction of 0.5.
-    '''
->>>>>>> 03938c17
+    '''
 
     def __init__(self, memory_spec, body):
         super(OnPolicyImageReplay, self).__init__(memory_spec, body)
