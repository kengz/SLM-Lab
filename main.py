from slm_lab.spec import spec_util
from slm_lab.experiment import analysis
from slm_lab.experiment.control import Session, Trial
from slm_lab.lib import logger, util


def main():
    # logger.set_level('DEBUG')
    # spec = spec_util.get('base.json', 'base_case')
    # spec = spec_util.get('base.json', 'multi_env')
<<<<<<< HEAD
    # spec = spec_util.get('dqn.json', 'dqn_base_case')
    spec = spec_util.get('dqn.json', 'dqn_standard_case')
=======
    spec = spec_util.get('dqn.json', 'dqn_3dball')
    # spec = spec_util.get('dqn.json', 'dqn_gridworld')
>>>>>>> 183ad49a
    trial = Trial(spec)
    trial_data = trial.run()


if __name__ == '__main__':
    main()<|MERGE_RESOLUTION|>--- conflicted
+++ resolved
@@ -8,13 +8,10 @@
     # logger.set_level('DEBUG')
     # spec = spec_util.get('base.json', 'base_case')
     # spec = spec_util.get('base.json', 'multi_env')
-<<<<<<< HEAD
     # spec = spec_util.get('dqn.json', 'dqn_base_case')
-    spec = spec_util.get('dqn.json', 'dqn_standard_case')
-=======
+    # spec = spec_util.get('dqn.json', 'dqn_standard_case')
     spec = spec_util.get('dqn.json', 'dqn_3dball')
     # spec = spec_util.get('dqn.json', 'dqn_gridworld')
->>>>>>> 183ad49a
     trial = Trial(spec)
     trial_data = trial.run()
 
