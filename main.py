from slm_lab.experiment import analysis
from slm_lab.experiment.control import Session, Trial
from slm_lab.lib import logger, util
from slm_lab.spec import spec_util


def main():
    # logger.set_level('DEBUG')
    spec = spec_util.get('dqn.json', 'dqn_cartpole')
    # spec = spec_util.get('dqn.json', 'dqn_cartpole_cartpole')
    # spec = spec_util.get('dqn.json', 'dqn_cartpole_cartpole_cartpole')
    # spec = spec_util.get('dqn.json', 'dqn_acrobot_cartpole')
    # spec = spec_util.get('dqn.json', 'dqn_2dball_cartpole')
<<<<<<< HEAD
    # spec = spec_util.get('dqn.json', 'dqn_cartpole_gridworld')
    # spec = spec_util.get('reinforce.json', 'reinforce_spec_template')
    # spec = spec_util.get('reinforce.json', 'reinforce_cartpole')
    # spec = spec_util.get('actor_critic.json', 'actor_critic_spec_template')
    # spec = spec_util.get('actor_critic.json', 'actor_critic_cartpole')
    spec = spec_util.get('dqn.json', 'dqn_2dball_cartpole')
    trial = Trial(spec)
    trial_data = trial.run()
=======
    Session(spec).run()
>>>>>>> ff5da2b2


if __name__ == '__main__':
    main()<|MERGE_RESOLUTION|>--- conflicted
+++ resolved
@@ -11,18 +11,13 @@
     # spec = spec_util.get('dqn.json', 'dqn_cartpole_cartpole_cartpole')
     # spec = spec_util.get('dqn.json', 'dqn_acrobot_cartpole')
     # spec = spec_util.get('dqn.json', 'dqn_2dball_cartpole')
-<<<<<<< HEAD
     # spec = spec_util.get('dqn.json', 'dqn_cartpole_gridworld')
     # spec = spec_util.get('reinforce.json', 'reinforce_spec_template')
     # spec = spec_util.get('reinforce.json', 'reinforce_cartpole')
     # spec = spec_util.get('actor_critic.json', 'actor_critic_spec_template')
     # spec = spec_util.get('actor_critic.json', 'actor_critic_cartpole')
-    spec = spec_util.get('dqn.json', 'dqn_2dball_cartpole')
-    trial = Trial(spec)
-    trial_data = trial.run()
-=======
+    # spec = spec_util.get('dqn.json', 'dqn_2dball_cartpole')
     Session(spec).run()
->>>>>>> ff5da2b2
 
 
 if __name__ == '__main__':
