from slm_lab.spec import spec_util
from slm_lab.experiment import analysis
from slm_lab.experiment.control import Session, Trial
from slm_lab.lib import logger, util


def main():
    # logger.set_level('DEBUG')
    # spec = spec_util.get('base.json', 'base_case')
    # spec = spec_util.get('base.json', 'multi_env')
<<<<<<< HEAD
    # spec = spec_util.get('dqn.json', 'dqn_base_case')
    # spec = spec_util.get('dqn.json', 'dqn_standard_case')
    spec = spec_util.get('dqn.json', 'dqn_3dball')
=======
    # spec = spec_util.get('dqn.json', 'dqn_3dball')
>>>>>>> 4a350602
    # spec = spec_util.get('dqn.json', 'dqn_gridworld')
    spec = spec_util.get('dqn.json', 'dqn_cartpole')
    # spec = spec_util.get('dqn.json', 'dqn_lunar')
    trial = Trial(spec)
    trial_data = trial.run()


if __name__ == '__main__':
    main()<|MERGE_RESOLUTION|>--- conflicted
+++ resolved
@@ -8,13 +8,7 @@
     # logger.set_level('DEBUG')
     # spec = spec_util.get('base.json', 'base_case')
     # spec = spec_util.get('base.json', 'multi_env')
-<<<<<<< HEAD
-    # spec = spec_util.get('dqn.json', 'dqn_base_case')
-    # spec = spec_util.get('dqn.json', 'dqn_standard_case')
-    spec = spec_util.get('dqn.json', 'dqn_3dball')
-=======
     # spec = spec_util.get('dqn.json', 'dqn_3dball')
->>>>>>> 4a350602
     # spec = spec_util.get('dqn.json', 'dqn_gridworld')
     spec = spec_util.get('dqn.json', 'dqn_cartpole')
     # spec = spec_util.get('dqn.json', 'dqn_lunar')
