#!/bin/bash --login
# This script sets up SLM Lab for Linux Ubuntu

# Fail on the first error; killable by SIGINT
set -e
trap "exit" INT

echo "--- Installing system dependencies ---"
sudo add-apt-repository -y ppa:ubuntu-toolchain-r/test
sudo add-apt-repository -y ppa:webupd8team/atom
sudo apt-get update
sudo apt-get install -y cmake gcc-4.9 g++-4.9 git
sudo apt-get install -y libhdf5-dev libopenblas-dev
sudo apt-get install -y python-numpy python-dev cmake zlib1g-dev libjpeg-dev xvfb libav-tools xorg-dev python-opengl libboost-all-dev libsdl2-dev swig build-essential

echo "--- Installing Atom and Hydrogen for interactive computing ---"
if which atom >/dev/null; then
  echo "Atom is already installed"
else
  sudo apt-get install -y atom
fi
if apm ls | grep " Hydrogen" >/dev/null; then
  echo "Hydrogen is already installed"
else
  apm install hydrogen
fi

echo "--- Installing noti for notification ---"
if which noti >/dev/null; then
  echo "Noti is already installed"
else
  curl -L https://github.com/variadico/noti/releases/download/v2.6.0/noti2.6.0.linux-amd64.tar.gz | tar -xz
  sudo mv noti /usr/bin/
fi

echo "--- Installing NodeJS Lab interface ---"
if which node >/dev/null; then
  echo "Nodejs is already installed"
else
  curl -sL https://deb.nodesource.com/setup_8.x | sudo -E bash -
  sudo apt-get install -y nodejs
  sudo npm install -g yarn
fi

echo "--- Installing npm modules for Lab interface ---"
if [ -d ./node_modules ]; then
  echo "Npm modules are already installed"
else
  yarn install; yarn global add grunt-cli
fi

echo "--- Installing Python for Lab backend ---"
if which python3 >/dev/null; then
  echo "Python3 is already installed"
else
  sudo apt-get -y install python3-dev python3-pip python3-setuptools
fi

echo "--- Installing Conda ---"
if which conda >/dev/null; then
  echo "Conda is already installed"
else
  curl -O https://repo.continuum.io/miniconda/Miniconda3-latest-Linux-x86_64.sh
  bash Miniconda3-latest-Linux-x86_64.sh -b
  rm Miniconda3-latest-Linux-x86_64.sh
  echo 'export PATH=$HOME/miniconda3/bin:$PATH' >> ~/.bashrc
  source ~/.bashrc
fi

echo "--- Installing Conda environment ---"
if conda env list | grep "^lab " >/dev/null; then
  echo "conda env lab is already installed"
else
  conda config --add channels conda-forge
  conda config --add channels pytorch
  conda create -n lab python=3.6 ipykernel -c conda-forge -c pytorch -y
  source activate lab
  python -m ipykernel install --user --name lab
  # Install pytorch 0.3.0 manually
  pip install http://download.pytorch.org/whl/cpu/torch-0.3.0.post4-cp36-cp36m-linux_x86_64.whl
fi

# remove for reset:
# source deactivate
# conda env remove -n lab -y
# conda env export > environment.yml
echo "--- Updating Conda environment ---"
conda env update -f environment.yml
<<<<<<< HEAD
conda install -c soumith cuda80 # for CUDA8 on linux
source activate lab
# Install pytorch 0.3.0 manually
pip install http://download.pytorch.org/whl/cpu/torch-0.3.0.post4-cp36-cp36m-linux_x86_64.whl
source deactivate
=======
>>>>>>> 60d3325b

source ~/.bashrc
echo "--- Lab setup complete ---"<|MERGE_RESOLUTION|>--- conflicted
+++ resolved
@@ -76,8 +76,6 @@
   conda create -n lab python=3.6 ipykernel -c conda-forge -c pytorch -y
   source activate lab
   python -m ipykernel install --user --name lab
-  # Install pytorch 0.3.0 manually
-  pip install http://download.pytorch.org/whl/cpu/torch-0.3.0.post4-cp36-cp36m-linux_x86_64.whl
 fi
 
 # remove for reset:
@@ -86,14 +84,6 @@
 # conda env export > environment.yml
 echo "--- Updating Conda environment ---"
 conda env update -f environment.yml
-<<<<<<< HEAD
-conda install -c soumith cuda80 # for CUDA8 on linux
-source activate lab
-# Install pytorch 0.3.0 manually
-pip install http://download.pytorch.org/whl/cpu/torch-0.3.0.post4-cp36-cp36m-linux_x86_64.whl
-source deactivate
-=======
->>>>>>> 60d3325b
 
 source ~/.bashrc
 echo "--- Lab setup complete ---"